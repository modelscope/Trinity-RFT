--- conflicted
+++ resolved
@@ -168,24 +168,12 @@
 
 Flash Attention boosts training speed. It takes a few minutes to compile — please be patient!
 
-<<<<<<< HEAD
 ```bash
 pip install flash-attn==2.8.1
-=======
-# Install flash-attn after all dependencies are installed
-# Note: flash-attn will take a long time to compile, please be patient.
-# for bash
-pip install -e .[flash_attn]
-# for zsh
-pip install -e .\[flash_attn\]
-# Try the following command if you encounter errors during flash-attn installation
-# pip install flash-attn==2.8.1 -v --no-build-isolation
->>>>>>> 9e51e4bf
 ```
 
 If you encounter issues during installation, try this alternative:
 
-<<<<<<< HEAD
 ```bash
 pip install flash-attn==2.8.1 --no-build-isolation
 ```
@@ -195,20 +183,11 @@
 If you just want to use the package without modifying the code:
 
 ```bash
-pip install trinity-rft==0.2.1
+pip install trinity-rft==0.3.0
 pip install flash-attn==2.8.1  # Install Flash Attention separately
 ```
 
 #### Option C: Use Docker
-=======
-```shell
-pip install trinity-rft==0.3.0
-# install flash-attn separately
-pip install flash-attn==2.8.1
-```
-
-Installation from docker:
->>>>>>> 9e51e4bf
 
 We provide a Docker setup for hassle-free environment configuration.
 
@@ -230,13 +209,9 @@
   trinity-rft:latest
 ```
 
-<<<<<<< HEAD
 💡 **Note**: Replace `<path_to_your_data_and_checkpoints>` with the actual path on your machine where datasets and model checkpoints are stored.
 
 > If you'd like to integrate with **Megatron-LM**, check out our [example setup guide](./docs/sphinx_doc/source/tutorial/example_megatron.md).
-=======
-For training with Megatron-LM, please refer to this [example](https://modelscope.github.io/Trinity-RFT/main/tutorial/example_megatron.html).
->>>>>>> 9e51e4bf
 
 ### Step 2: prepare dataset and model
 
