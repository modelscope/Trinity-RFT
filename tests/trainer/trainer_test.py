"""Tests for trainer."""
import os
import shutil
from abc import abstractmethod
from datetime import datetime

import ray

from tests.tools import (
    RayUnittestBase,
    TensorBoardParser,
    get_checkpoint_path,
    get_model_path,
    get_template_config,
    get_unittest_dataset_config,
)
<<<<<<< HEAD
from trinity.cli.launcher import bench, both, train
from trinity.common.constants import MonitorType, SyncMethod
=======
from trinity.cli.launcher import bench, both
from trinity.common.constants import SyncMethod
>>>>>>> f862e118


class BaseTrainerCase(RayUnittestBase):
    def setUp(self):
        ray.init(ignore_reinit_error=True)
        self.config = get_template_config()
        self.config.buffer.total_epochs = 2
        self.config.buffer.batch_size = 4
        self.config.model.model_path = get_model_path()
        self.config.explorer.rollout_model.engine_type = "vllm_async"
        self.config.algorithm.repeat_times = 3
        self.config.explorer.rollout_model.use_v1 = False
        self.config.project = "Trainer-unittest"
        self.config.name = f"trainer-{datetime.now().strftime('%Y%m%d%H%M%S')}"
        self.config.monitor.monitor_type = "tensorboard"
        self.config.checkpoint_root_dir = get_checkpoint_path()
        self.config.synchronizer.sync_interval = 2
        self.config.synchronizer.sync_method = SyncMethod.NCCL
        self.config.explorer.eval_interval = 4

    @abstractmethod
    def test_trainer(self):
        """Test the trainer."""


class TestTrainerCountdown(BaseTrainerCase):
    def test_trainer(self):
        """Test the both and bench mode."""
        # test both mode
        self.config.buffer.explorer_input.taskset = get_unittest_dataset_config("countdown")
        self.config.buffer.explorer_input.eval_tasksets.append(
            get_unittest_dataset_config("countdown", "test")
        )
        self.config.buffer.explorer_input.eval_tasksets.append(
            get_unittest_dataset_config("copy_countdown", "test")
        )
        self.config.trainer.save_interval = 4
        self.config.check_and_update()
        self.config.trainer.trainer_config.trainer.max_actor_ckpt_to_keep = 2
        self.config.trainer.trainer_config.trainer.max_critic_ckpt_to_keep = 2
        both(self.config)
        parser = TensorBoardParser(os.path.join(self.config.monitor.cache_dir, "tensorboard"))
        rollout_metrics = parser.metric_list("rollout")
        self.assertTrue(len(rollout_metrics) > 0)
        self.assertEqual(parser.metric_max_step(rollout_metrics[0]), 8)
        eval_metrics = parser.metric_list("eval")
        self.assertTrue(len(eval_metrics) > 0)
        self.assertEqual(parser.metric_max_step(eval_metrics[0]), 8)
        actor_metrics = parser.metric_list("actor")
        self.assertTrue(len(actor_metrics) > 0)
        self.assertEqual(parser.metric_max_step(actor_metrics[0]), 8)
        actor_kl_metrics = parser.metric_list("actor/kl")
        self.assertTrue(len(actor_kl_metrics) > 0)
        critic_kl_metrics = parser.metric_list("critic/kl")
        self.assertTrue(len(critic_kl_metrics) > 0)
        response_metrics = parser.metric_list("response_length")
        self.assertTrue(len(response_metrics) > 0)
        self.assertEqual(parser.metric_max_step(response_metrics[0]), 8)
        ray.shutdown(_exiting_interpreter=True)
        # check checkpoint
        from trinity.common.models.utils import get_checkpoint_dir_with_step_num

        checkpoint_step_4 = get_checkpoint_dir_with_step_num(
            checkpoint_root_path=self.config.checkpoint_job_dir,
            trainer_type=self.config.trainer.trainer_type,
            step_num=4,
        )
        checkpoint_step_8 = get_checkpoint_dir_with_step_num(
            checkpoint_root_path=self.config.checkpoint_job_dir,
            trainer_type=self.config.trainer.trainer_type,
            step_num=8,
        )
        self.assertTrue(os.path.exists(checkpoint_step_4))
        self.assertTrue(os.path.exists(checkpoint_step_8))
        # TODO: Reinit will fail when using v1 engine, find a way to fix it
        ray.init(ignore_reinit_error=True)
        # test bench mode
        self.config.mode = "bench"
        self.config.synchronizer.sync_method = SyncMethod.CHECKPOINT
        self.config.explorer.eval_on_latest_checkpoint = False
        self.config.check_and_update()
        bench(self.config)
        parser = TensorBoardParser(os.path.join(self.config.monitor.cache_dir, "tensorboard"))
        countdown_metrics = parser.metric_list("eval/countdown")
        copy_countdown_metrics = parser.metric_list("eval/copy_countdown")
        self.assertTrue(len(countdown_metrics) > 0)
        self.assertTrue(len(copy_countdown_metrics) > 0)
        countdown_metric_steps = parser.metric_steps(countdown_metrics[0])
        countdown_copy_metric_steps = parser.metric_steps(copy_countdown_metrics[0])
        self.assertEqual(2, len(countdown_metric_steps))
        self.assertEqual(2, len(countdown_copy_metric_steps))
        self.assertTrue(4 in countdown_metric_steps)
        self.assertTrue(8 in countdown_metric_steps)

    def tearDown(self):
        # remove dir only when the test passed
        shutil.rmtree(self.config.checkpoint_job_dir)


class TestTrainerGSM8K(BaseTrainerCase):
    def test_trainer(self):
        """Test GSM8K."""
        # test both mode
        self.config.algorithm.algorithm_type = "grpo"
        self.config.algorithm.repeat_times = 4
        # self.config.algorithm.repeat_times = 8  # TODO: used for real testing
        self.config.algorithm.advantage_fn = "grpo"
        self.config.algorithm.advantage_fn_args = {}
        # self.config.buffer.batch_size = 96  # TODO: used for real testing
        self.config.buffer.explorer_input.taskset = get_unittest_dataset_config("gsm8k")
        self.config.check_and_update()
        self.config.trainer.trainer_config.trainer.total_training_steps = 4
        self.config.trainer.trainer_config.trainer.max_actor_ckpt_to_keep = 2
        self.config.trainer.trainer_config.actor_rollout_ref.actor.optim.lr = 1e-5
        both(self.config)
        parser = TensorBoardParser(os.path.join(self.config.monitor.cache_dir, "tensorboard"))
        rollout_metrics = parser.metric_list("rollout")
        self.assertTrue(len(rollout_metrics) > 0)
        self.assertEqual(parser.metric_max_step(rollout_metrics[0]), 4)
        actor_metrics = parser.metric_list("actor")
        self.assertTrue(len(actor_metrics) > 0)
        self.assertEqual(parser.metric_max_step(actor_metrics[0]), 4)
        response_metrics = parser.metric_list("response_length")
        self.assertTrue(len(response_metrics) > 0)
        self.assertEqual(parser.metric_max_step(response_metrics[0]), 4)
        # TODO: used for real testing
        # rewards = parser.metric_values("critic/rewards/mean")
        # self.assertTrue(0.4 < rewards[0] < 0.55)
        # self.assertTrue(0.4 < rewards[1] < 0.55)
        # self.assertTrue(0.6 < rewards[2] < 0.7)
        # self.assertTrue(0.6 < rewards[3] < 0.7)

    def tearDown(self):
        # remove dir only when the test passed
        shutil.rmtree(self.config.checkpoint_job_dir)


class TestTrainerGSM8KWithSFT(BaseTrainerCase):
    def test_trainer(self):
        """Test GSM8K With SFT."""
        # test both mode
        self.config.algorithm.algorithm_type = "grpo"
        self.config.algorithm.repeat_times = 4
        self.config.algorithm.advantage_fn = "grpo"
        self.config.algorithm.advantage_fn_args = {}
        self.config.buffer.explorer_input.taskset = get_unittest_dataset_config("gsm8k")
        self.config.buffer.trainer_input.sft_warmup_steps = 2
        self.config.buffer.trainer_input.sft_warmup_dataset = get_unittest_dataset_config(
            "sft_for_gsm8k"
        )
        self.config.check_and_update()
        self.config.trainer.trainer_config.trainer.total_training_steps = 4
        self.config.trainer.trainer_config.trainer.max_actor_ckpt_to_keep = 2
        self.config.trainer.trainer_config.actor_rollout_ref.actor.optim.lr = 1e-5
        both(self.config)
        parser = TensorBoardParser(os.path.join(self.config.monitor.cache_dir, "tensorboard"))
        rollout_metrics = parser.metric_list("rollout")
        self.assertTrue(len(rollout_metrics) > 0)
        self.assertEqual(parser.metric_max_step(rollout_metrics[0]), 4)
        actor_metrics = parser.metric_list("actor")
        self.assertTrue(len(actor_metrics) > 0)
        self.assertEqual(parser.metric_max_step(actor_metrics[0]), 2)  # SFT
        self.assertEqual(parser.metric_max_step(actor_metrics[-1]), 4)  # RFT
        response_metrics = parser.metric_list("response_length")
        self.assertTrue(len(response_metrics) > 0)
        self.assertEqual(parser.metric_max_step(response_metrics[0]), 4)

    def tearDown(self):
        # remove dir only when the test passed
        shutil.rmtree(self.config.checkpoint_job_dir)


class TestTrainerDPO(BaseTrainerCase):
    def test_trainer(self):
        """Test DPO."""
        # test both mode
        self.config.mode = "train"
        self.config.algorithm.algorithm_type = "dpo"
        self.config.algorithm.policy_loss_fn = "dpo"
        self.config.algorithm.policy_loss_fn_args = {}
        # self.config.buffer.batch_size = 32
        self.config.buffer.trainer_input.experience_buffer = get_unittest_dataset_config("dpo")
        self.config.check_and_update()
        self.config.trainer.trainer_config.trainer.total_training_steps = 4
        self.config.trainer.trainer_config.trainer.max_actor_ckpt_to_keep = 2
        self.config.trainer.trainer_config.actor_rollout_ref.actor.optim.lr = 5e-7
        train(self.config)
        parser = TensorBoardParser(os.path.join(self.config.monitor.cache_dir, "tensorboard"))
        actor_metrics = parser.metric_list("actor")
        self.assertTrue(len(actor_metrics) > 0)
        self.assertEqual(parser.metric_max_step(actor_metrics[0]), 4)

    def tearDown(self):
        # remove dir only when the test passed
        shutil.rmtree(self.config.checkpoint_job_dir)<|MERGE_RESOLUTION|>--- conflicted
+++ resolved
@@ -14,13 +14,8 @@
     get_template_config,
     get_unittest_dataset_config,
 )
-<<<<<<< HEAD
 from trinity.cli.launcher import bench, both, train
-from trinity.common.constants import MonitorType, SyncMethod
-=======
-from trinity.cli.launcher import bench, both
 from trinity.common.constants import SyncMethod
->>>>>>> f862e118
 
 
 class BaseTrainerCase(RayUnittestBase):
