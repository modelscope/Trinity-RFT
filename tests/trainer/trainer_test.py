"""Tests for trainer."""

import multiprocessing
import os
import shutil
import time
import unittest
from copy import deepcopy
from datetime import datetime
from unittest import mock

import ray
from parameterized import parameterized_class

from tests.tools import (
    RayUnittestBase,
    TensorBoardParser,
    get_checkpoint_path,
    get_lora_config,
    get_model_path,
    get_template_config,
    get_unittest_dataset_config,
    get_vision_language_model_path,
)
from trinity.cli.launcher import bench, both, explore, run, train
from trinity.common.config import (
    AlgorithmConfig,
    BufferConfig,
    Config,
    ExperienceBufferConfig,
    ExplorerInput,
    StageConfig,
<<<<<<< HEAD
=======
    StorageConfig,
    TaskSelectorConfig,
>>>>>>> ac5f8f4c
    TrainerInput,
)
from trinity.common.constants import (
    LOG_DIR_ENV_VAR,
    LOG_LEVEL_ENV_VAR,
    StorageType,
    SyncMethod,
    SyncStyle,
)
from trinity.common.models.utils import get_checkpoint_dir_with_step_num
from trinity.manager.state_manager import StateManager


class BaseTrainerCase(RayUnittestBase):
    def setUp(self):
        ray.init(ignore_reinit_error=True)
        self.config = get_template_config()
        self.config.buffer.total_epochs = 2
        self.config.buffer.batch_size = 4
        self.config.model.model_path = get_model_path()
        self.config.explorer.rollout_model.engine_type = "vllm_async"
        self.config.algorithm.repeat_times = 3
        self.config.project = "Trainer-unittest"
        self.config.name = f"trainer-{datetime.now().strftime('%Y%m%d%H%M%S')}"
        self.config.monitor.monitor_type = "tensorboard"
        self.config.checkpoint_root_dir = get_checkpoint_path()
        self.config.synchronizer.sync_interval = 2
        self.config.synchronizer.sync_method = SyncMethod.NCCL
        self.config.explorer.eval_interval = 4


@parameterized_class(
    ("strategy",),
    [
        ("fsdp",),
        ("megatron",),
    ],
)
class TestTrainerCountdown(BaseTrainerCase):
    def test_trainer(self):
        """Test the both and bench mode."""
        # test both mode
        self.config.buffer.explorer_input.taskset = get_unittest_dataset_config("countdown")
        self.config.buffer.explorer_input.taskset.task_selector = TaskSelectorConfig(
            selector_type="shuffle", seed=42
        )
        self.config.buffer.explorer_input.eval_tasksets.append(
            get_unittest_dataset_config("countdown", "test")
        )
        self.config.buffer.explorer_input.eval_tasksets.append(
            get_unittest_dataset_config("copy_countdown", "test")
        )
        self.config.trainer.save_interval = 4
        self.config.check_and_update()
        _trainer_config = self.config.trainer.trainer_config
        if self.strategy == "megatron":
            _trainer_config.actor_rollout_ref.actor.strategy = "megatron"
            _trainer_config.actor_rollout_ref.actor.megatron.tensor_model_parallel_size = 2
            _trainer_config.actor_rollout_ref.ref.megatron.tensor_model_parallel_size = 2
            _trainer_config.critic.strategy = "megatron"
            _trainer_config.critic.megatron.tensor_model_parallel_size = 2
        _trainer_config.trainer.max_actor_ckpt_to_keep = 2
        _trainer_config.trainer.max_critic_ckpt_to_keep = 2
        both(self.config)
        parser = TensorBoardParser(os.path.join(self.config.monitor.cache_dir, "tensorboard"))
        rollout_metrics = parser.metric_list("rollout")
        self.assertTrue(len(rollout_metrics) > 0)
        self.assertEqual(parser.metric_max_step(rollout_metrics[0]), 8)
        eval_metrics = parser.metric_list("eval")
        self.assertTrue(len(eval_metrics) > 0)
        self.assertEqual(parser.metric_max_step(eval_metrics[0]), 8)
        actor_metrics = parser.metric_list("actor")
        self.assertTrue(len(actor_metrics) > 0)
        self.assertEqual(parser.metric_max_step(actor_metrics[0]), 8)
        actor_kl_metrics = parser.metric_list("actor/kl")
        self.assertTrue(len(actor_kl_metrics) > 0)
        critic_kl_metrics = parser.metric_list("critic/kl")
        self.assertTrue(len(critic_kl_metrics) > 0)
        response_metrics = parser.metric_list("response_length")
        self.assertTrue(len(response_metrics) > 0)
        self.assertEqual(parser.metric_max_step(response_metrics[0]), 8)
        ray.shutdown(_exiting_interpreter=True)
        # check checkpoint
        checkpoint_step_4, _ = get_checkpoint_dir_with_step_num(
            checkpoint_root_path=self.config.checkpoint_job_dir,
            trainer_type=self.config.trainer.trainer_type,
            step_num=4,
        )
        # check save lastest checkpoint
        checkpoint_step_8, step_num = get_checkpoint_dir_with_step_num(
            checkpoint_root_path=self.config.checkpoint_job_dir,
            trainer_type=self.config.trainer.trainer_type,
        )
        self.assertTrue(len(os.listdir(os.path.join(checkpoint_step_4, "actor"))) > 0)
        self.assertTrue(len(os.listdir(os.path.join(checkpoint_step_8, "actor"))) > 0)
        self.assertEqual(step_num, 8)
        ray.init(ignore_reinit_error=True, namespace=self.config.ray_namespace)
        # test bench mode
        self.config.mode = "bench"
        self.config.synchronizer.sync_method = SyncMethod.CHECKPOINT
        self.config.explorer.bench_on_latest_checkpoint = False
        self.config.check_and_update()
        bench(self.config)
        parser = TensorBoardParser(os.path.join(self.config.monitor.cache_dir, "tensorboard"))
        for prefix in ["eval", "bench"]:
            countdown_metrics = parser.metric_list(f"{prefix}/countdown")
            copy_countdown_metrics = parser.metric_list(f"{prefix}/copy_countdown")
            self.assertTrue(len(countdown_metrics) > 0)
            self.assertTrue(len(copy_countdown_metrics) > 0)
            countdown_metric_steps = parser.metric_steps(countdown_metrics[0])
            countdown_copy_metric_steps = parser.metric_steps(copy_countdown_metrics[0])
            self.assertEqual([0, 4, 8], countdown_metric_steps)
            self.assertEqual([0, 4, 8], countdown_copy_metric_steps)

    def tearDown(self):
        # remove dir only when the test passed
        shutil.rmtree(self.config.checkpoint_job_dir)


class TestStepAheadAsyncRL(BaseTrainerCase):
    def test_trainer(self):
        """Test the explore step ahead trainer."""
        # train 4 step, sync_offset=1, sync_interval=2
        # Explorer:
        # | 1 | 2 | 3 |sync| 4 |
        # |---|---|---|sync|---|
        # Trainer:
        #     | 1 | 2 |sync| 3 | 4 |
        #     |---|---|sync|---|---|
        self.config.buffer.total_epochs = 1
        self.config.buffer.explorer_input.taskset = get_unittest_dataset_config("countdown")
        self.config.trainer.save_interval = 4
        self.config.synchronizer.sync_interval = 2
        self.config.synchronizer.sync_offset = 1
        self.config.check_and_update()
        self.config.trainer.trainer_config.trainer.max_actor_ckpt_to_keep = 1
        self.config.trainer.trainer_config.trainer.max_critic_ckpt_to_keep = 1

        both(self.config)
        parser = TensorBoardParser(os.path.join(self.config.monitor.cache_dir, "tensorboard"))
        rollout_metrics = parser.metric_list("rollout")
        self.assertTrue(len(rollout_metrics) > 0)
        self.assertEqual(parser.metric_max_step(rollout_metrics[0]), 4)
        actor_metrics = parser.metric_list("actor")
        self.assertTrue(len(actor_metrics) > 0)
        self.assertEqual(parser.metric_max_step(actor_metrics[0]), 4)
        actor_kl_metrics = parser.metric_list("actor/kl")
        self.assertTrue(len(actor_kl_metrics) > 0)
        critic_kl_metrics = parser.metric_list("critic/kl")
        self.assertTrue(len(critic_kl_metrics) > 0)
        response_metrics = parser.metric_list("response_length")
        self.assertTrue(len(response_metrics) > 0)
        self.assertEqual(parser.metric_max_step(response_metrics[0]), 4)
        ray.shutdown(_exiting_interpreter=True)
        # check checkpoint

        checkpoint_step_4, step_num = get_checkpoint_dir_with_step_num(
            checkpoint_root_path=self.config.checkpoint_job_dir,
            trainer_type=self.config.trainer.trainer_type,
        )
        self.assertEqual(step_num, 4)
        self.assertTrue(os.path.exists(checkpoint_step_4))

    def tearDown(self):
        # remove dir only when the test passed
        shutil.rmtree(self.config.checkpoint_job_dir)


@parameterized_class(
    ("fsdp_strategy", "offloading"),
    [
        ("fsdp", False),
        ("fsdp2", False),
        ("fsdp", True),
        ("fsdp2", True),
    ],
)
class TestTrainerGSM8K(BaseTrainerCase):
    def test_trainer(self):
        """Test GSM8K."""
        # test both mode
        self.config.algorithm.algorithm_type = "grpo"
        self.config.algorithm.repeat_times = 4
        self.config.algorithm.advantage_fn = "grpo"
        self.config.algorithm.advantage_fn_args = {
            "epsilon": 1e-6,
        }
        # self.config.algorithm.repeat_times = 8  # TODO: used for real testing
        # self.config.buffer.batch_size = 96  # TODO: used for real testing
        self.config.buffer.total_epochs = 1
        self.config.buffer.explorer_input.taskset = get_unittest_dataset_config("gsm8k")
        self.config.check_and_update()
        self.config.trainer.trainer_config.trainer.max_actor_ckpt_to_keep = 2
        actor_rollout_ref = self.config.trainer.trainer_config.actor_rollout_ref
        actor_rollout_ref.actor.strategy = self.fsdp_strategy
        actor_rollout_ref.actor.optim.lr = 1e-5
        if self.fsdp_strategy == "fsdp":
            actor_rollout_ref.actor.fsdp_config.param_offload = self.offloading
            actor_rollout_ref.actor.fsdp_config.optimizer_offload = self.offloading
            actor_rollout_ref.ref.fsdp_config.param_offload = self.offloading
            actor_rollout_ref.ref.fsdp_config.optimizer_offload = self.offloading
        else:  # fsdp2
            actor_rollout_ref.actor.fsdp_config.offload_policy = self.offloading
            actor_rollout_ref.ref.fsdp_config.offload_policy = self.offloading
        both(self.config)
        parser = TensorBoardParser(os.path.join(self.config.monitor.cache_dir, "tensorboard"))
        rollout_metrics = parser.metric_list("rollout")
        self.assertTrue(len(rollout_metrics) > 0)
        pipeline_metrics = parser.metric_list("pipeline")
        self.assertTrue(len(pipeline_metrics) > 0)
        self.assertEqual(parser.metric_max_step(rollout_metrics[0]), 4)
        actor_metrics = parser.metric_list("actor")
        self.assertTrue(len(actor_metrics) > 0)
        self.assertEqual(parser.metric_max_step(actor_metrics[0]), 4)
        response_metrics = parser.metric_list("response_length")
        self.assertTrue(len(response_metrics) > 0)
        self.assertEqual(parser.metric_max_step(response_metrics[0]), 4)
        # TODO: used for real testing
        # rewards = parser.metric_values("critic/rewards/mean")
        # self.assertTrue(0.4 < rewards[0] < 0.55)
        # self.assertTrue(0.4 < rewards[1] < 0.55)
        # self.assertTrue(0.6 < rewards[2] < 0.7)
        # self.assertTrue(0.6 < rewards[3] < 0.7)

    def tearDown(self):
        # remove dir only when the test passed
        shutil.rmtree(self.config.checkpoint_job_dir)


class TestTrainerSFTWarmupGSM8K(BaseTrainerCase):
    @mock.patch("trinity.cli.launcher.load_config")
    def test_trainer(self, mock_load):
        """Test GSM8K With SFT."""
        # test both mode
        self.config.synchronizer.sync_interval = 1
        self.config.trainer.save_interval = 8
        self.config.stages = [
            StageConfig(
                stage_name="sft_warmup",
                mode="train",
                algorithm=AlgorithmConfig(algorithm_type="sft"),
                buffer=BufferConfig(
                    total_steps=3,
                    train_batch_size=4,
                    trainer_input=TrainerInput(
                        experience_buffer=get_unittest_dataset_config("sft_for_gsm8k")
                    ),
                ),
            ),
            StageConfig(
                stage_name="grpo",
                mode="both",
                algorithm=AlgorithmConfig(
                    algorithm_type="grpo",
                    repeat_times=4,
                ),
                buffer=BufferConfig(
                    batch_size=4,
                    explorer_input=ExplorerInput(taskset=get_unittest_dataset_config("gsm8k")),
                    trainer_input=TrainerInput(
                        experience_buffer=ExperienceBufferConfig(
                            name="test_queue_storage",
                            max_read_timeout=20,
                            storage_type=StorageType.QUEUE,
                            max_retry_times=10,
                        )
                    ),
                    total_epochs=1,
                ),
            ),
        ]
        self.config.check_and_update()

        mock_load.return_value = self.config

        run(config_path="dummy.yaml")

        stage_configs = [cfg.check_and_update() for cfg in self.config]

        # sft warmup stage
        sft_config = stage_configs[0]
        parser = TensorBoardParser(os.path.join(sft_config.monitor.cache_dir, "tensorboard"))
        rollout_metrics = parser.metric_list("rollout")
        self.assertTrue(len(rollout_metrics) == 0)
        sft_metrics = parser.metric_list("actor/sft")
        self.assertTrue(len(sft_metrics) > 0)
        self.assertEqual(parser.metric_max_step(sft_metrics[0]), 3)
        response_metrics = parser.metric_list("response_length")
        self.assertTrue(len(response_metrics) > 0)
        self.assertEqual(parser.metric_min_step(response_metrics[0]), 1)
        self.assertEqual(parser.metric_max_step(response_metrics[0]), 3)

        # grpo stage
        grpo_config = stage_configs[1]
        parser = TensorBoardParser(os.path.join(grpo_config.monitor.cache_dir, "tensorboard"))
        rollout_metrics = parser.metric_list("rollout")
        self.assertTrue(len(rollout_metrics) > 0)
        self.assertEqual(parser.metric_max_step(rollout_metrics[0]), 4)
        actor_metrics = parser.metric_list("actor")
        self.assertTrue(len(actor_metrics) > 0)
        sft_metrics = parser.metric_list("actor/sft")
        self.assertTrue(len(sft_metrics) == 0)
        response_metrics = parser.metric_list("response_length")
        self.assertTrue(len(response_metrics) > 0)
        self.assertEqual(parser.metric_min_step(response_metrics[0]), 1)
        self.assertEqual(parser.metric_max_step(response_metrics[0]), 4)
        # test save checkpoint when sft finish
        self.assertEqual(
            get_checkpoint_dir_with_step_num(
                checkpoint_root_path=sft_config.checkpoint_job_dir, trainer_type="verl", step_num=2
            )[1],
            2,
        )
        # test save checkpoint at last step
        checkpoint_dir, step_num = get_checkpoint_dir_with_step_num(
            checkpoint_root_path=grpo_config.checkpoint_job_dir,
            trainer_type="verl",
        )
        self.assertEqual(step_num, 4)
        self.assertTrue(len(os.listdir(os.path.join(checkpoint_dir, "actor"))) > 0)

    def tearDown(self):
        # TODO: remove dir only when the test passed
        shutil.rmtree(self.config.checkpoint_job_dir)


class TestTrainerDPO(BaseTrainerCase):
    def test_trainer(self):
        """Test DPO."""
        # test both mode
        self.config.mode = "train"
        self.config.algorithm.algorithm_type = "dpo"
        self.config.algorithm.policy_loss_fn = "dpo"
        self.config.algorithm.policy_loss_fn_args = {}
        self.config.buffer.total_epochs = 2
        self.config.buffer.total_steps = 4  # step has higher priority than epoch
        self.config.synchronizer.sync_interval = 4
        self.config.buffer.train_batch_size = 8
        self.config.buffer.trainer_input.experience_buffer = get_unittest_dataset_config("dpo")
        self.config.check_and_update()
        self.config.trainer.trainer_config.trainer.max_actor_ckpt_to_keep = 2
        self.config.trainer.trainer_config.actor_rollout_ref.actor.optim.lr = 5e-7
        train(self.config)
        parser = TensorBoardParser(os.path.join(self.config.monitor.cache_dir, "tensorboard"))
        actor_metrics = parser.metric_list("actor")
        self.assertTrue(len(actor_metrics) > 0)
        self.assertEqual(parser.metric_max_step(actor_metrics[0]), 4)

    def tearDown(self):
        # remove dir only when the test passed
        shutil.rmtree(self.config.checkpoint_job_dir)


class TestTrainerSFT(BaseTrainerCase):
    def test_trainer(self):
        """Test SFT."""
        # test both mode
        self.config.mode = "train"
        self.config.algorithm.algorithm_type = "sft"
        self.config.algorithm.policy_loss_fn = "sft"
        self.config.algorithm.policy_loss_fn_args = {}
        self.config.algorithm.kl_loss_fn = "none"
        self.config.algorithm.entropy_loss_fn = "none"
        self.config.synchronizer.sync_interval = 4
        self.config.buffer.train_batch_size = 4
        self.config.buffer.total_epochs = 2
        self.config.buffer.trainer_input.experience_buffer = get_unittest_dataset_config(
            "sft_for_gsm8k"
        )
        self.config.check_and_update()
        train(self.config)
        parser = TensorBoardParser(os.path.join(self.config.monitor.cache_dir, "tensorboard"))
        actor_metrics = parser.metric_list("actor")
        self.assertTrue(len(actor_metrics) > 0)
        self.assertEqual(parser.metric_max_step(actor_metrics[0]), 4)

    def tearDown(self):
        # remove dir only when the test passed
        shutil.rmtree(self.config.checkpoint_job_dir)


class TestTrainerToolsSFT(BaseTrainerCase):
    def test_trainer_tools(self):
        """Test SFT with tools."""
        # test both mode
        self.config.mode = "train"
        self.config.algorithm.algorithm_type = "sft"
        self.config.algorithm.policy_loss_fn = "sft"
        self.config.algorithm.policy_loss_fn_args = {}
        self.config.algorithm.kl_loss_fn = "none"
        self.config.algorithm.entropy_loss_fn = "none"
        self.config.synchronizer.sync_interval = 4
        self.config.buffer.train_batch_size = 4
        self.config.buffer.total_epochs = 4
        self.config.buffer.trainer_input.experience_buffer = get_unittest_dataset_config(
            "sft_with_tools"
        )
        self.config.check_and_update()
        train(self.config)
        parser = TensorBoardParser(os.path.join(self.config.monitor.cache_dir, "tensorboard"))
        actor_metrics = parser.metric_list("actor")
        self.assertTrue(len(actor_metrics) > 0)
        self.assertEqual(parser.metric_max_step(actor_metrics[0]), 4)

    def tearDown(self):
        # remove dir only when the test passed
        shutil.rmtree(self.config.checkpoint_job_dir)


def run_trainer(config: Config) -> None:
    ray.init(
        namespace=config.ray_namespace,
        runtime_env={
            "env_vars": {
                LOG_DIR_ENV_VAR: config.log.save_dir,
                LOG_LEVEL_ENV_VAR: "INFO",
            }
        },
    )
    train(config)


def run_explorer(config: Config) -> None:
    ray.init(
        namespace=config.ray_namespace,
        runtime_env={
            "env_vars": {
                LOG_DIR_ENV_VAR: config.log.save_dir,
                LOG_LEVEL_ENV_VAR: "INFO",
            }
        },
    )
    explore(config)


def run_both(config: Config) -> None:
    ray.init(
        namespace=config.ray_namespace,
        runtime_env={
            "env_vars": {
                LOG_DIR_ENV_VAR: config.log.save_dir,
                LOG_LEVEL_ENV_VAR: "INFO",
            }
        },
    )
    both(config)


@parameterized_class(
    ("use_priority_queue", "strategy"),
    [(False, "fsdp"), (True, "fsdp"), (True, "megatron")],
)
class TestFullyAsyncMode(unittest.TestCase):
    def setUp(self):
        if multiprocessing.get_start_method(allow_none=True) != "spawn":
            multiprocessing.set_start_method("spawn", force=True)

    def test_fully_async_mode(self):
        config = get_template_config()
        config.project = "unittest"
        config.name = f"fully_async_{datetime.now().strftime('%Y%m%d%H%M%S')}"
        config.checkpoint_root_dir = get_checkpoint_path()
        config.buffer.total_epochs = 1
        config.buffer.batch_size = 4
        config.cluster.gpu_per_node = 2
        config.cluster.node_num = 1
        config.model.model_path = get_model_path()
        config.buffer.explorer_input.taskset = get_unittest_dataset_config("countdown")
        config.buffer.trainer_input.experience_buffer = ExperienceBufferConfig(
            name="exp_buffer",
            storage_type=StorageType.QUEUE,
        )
        config.buffer.trainer_input.experience_buffer.replay_buffer.enable = self.use_priority_queue
        config.synchronizer.sync_method = SyncMethod.CHECKPOINT
        config.synchronizer.sync_style = SyncStyle.DYNAMIC_BY_EXPLORER
        config.synchronizer.sync_interval = 8
        config.monitor.monitor_type = "tensorboard"
        trainer_config = deepcopy(config)
        trainer_config.mode = "train"
        trainer_config.buffer.train_batch_size = 4
        trainer_config.check_and_update()
        if self.strategy == "megatron":
            _trainer_config = trainer_config.trainer.trainer_config
            _trainer_config.actor_rollout_ref.actor.strategy = "megatron"
            _trainer_config.actor_rollout_ref.actor.megatron.tensor_model_parallel_size = 2
            _trainer_config.actor_rollout_ref.ref.megatron.tensor_model_parallel_size = 2
            _trainer_config.critic.strategy = "megatron"
            _trainer_config.critic.megatron.tensor_model_parallel_size = 2

        explorer1_config = deepcopy(config)
        explorer1_config.trainer = deepcopy(trainer_config.trainer)
        explorer1_config.mode = "explore"
        explorer1_config.explorer.name = "explorer1"
        config.cluster.gpu_per_node = 1
        config.cluster.node_num = 1
        explorer1_config.explorer.rollout_model.engine_num = 1
        explorer1_config.explorer.rollout_model.tensor_parallel_size = 1
        explorer1_config.buffer.trainer_input.experience_buffer = ExperienceBufferConfig(
            name="exp_buffer",
            storage_type=StorageType.QUEUE,
        )
        explorer2_config = deepcopy(explorer1_config)
        explorer2_config.trainer = deepcopy(trainer_config.trainer)
        explorer1_config.check_and_update()

        trainer_process = multiprocessing.Process(target=run_trainer, args=(trainer_config,))
        trainer_process.start()

        ray.init(ignore_reinit_error=True)
        while True:
            try:
                ray.get_actor("queue-exp_buffer", namespace=trainer_config.ray_namespace)
                break
            except ValueError:
                print("waiting for trainer to start.")
                time.sleep(5)

        explorer_process_1 = multiprocessing.Process(target=run_explorer, args=(explorer1_config,))
        explorer_process_1.start()

        time.sleep(5)
        explorer2_config.explorer.name = "explorer2"
        explorer2_config.check_and_update()
        explorer_process_2 = multiprocessing.Process(target=run_explorer, args=(explorer2_config,))
        explorer_process_2.start()

        explorer_process_1.join()
        explorer_process_2.join()

        # wait for trainer process to finish.
        trainer_process.join(timeout=200)

        # check the tensorboard
        parser = TensorBoardParser(
            os.path.join(trainer_config.monitor.cache_dir, "tensorboard", "trainer")
        )
        actor_metrics = parser.metric_list("actor")
        self.assertEqual(parser.metric_max_step(actor_metrics[0]), 8)
        parser = TensorBoardParser(
            os.path.join(explorer1_config.monitor.cache_dir, "tensorboard", "explorer1")
        )
        rollout_metrics = parser.metric_list("rollout")
        self.assertEqual(parser.metric_max_step(rollout_metrics[0]), 4)
        parser = TensorBoardParser(
            os.path.join(explorer2_config.monitor.cache_dir, "tensorboard", "explorer2")
        )
        rollout_metrics = parser.metric_list("rollout")
        self.assertEqual(parser.metric_max_step(rollout_metrics[0]), 4)
        # check the checkpoint
        explorer1_cache = StateManager(
            path=explorer1_config.checkpoint_job_dir,
            trainer_name=None,
            explorer_name="explorer1",
            config=explorer1_config,
        )
        cache = explorer1_cache.load_explorer()
        self.assertEqual(cache["latest_iteration"], 4)
        explorer2_cache = StateManager(
            path=explorer2_config.checkpoint_job_dir,
            trainer_name=None,
            explorer_name="explorer2",
            config=explorer2_config,
        )
        cache = explorer2_cache.load_explorer()
        self.assertEqual(cache["latest_iteration"], 4)
        trainer_cache = StateManager(
            path=trainer_config.checkpoint_job_dir,
            trainer_name=trainer_config.trainer.name,
            config=trainer_config,
        )
        cache = trainer_cache.load_trainer()
        self.assertEqual(cache["latest_iteration"], 8)
        # check the lastest checkpoint
        self.assertEqual(
            get_checkpoint_dir_with_step_num(
                checkpoint_root_path=explorer1_config.checkpoint_job_dir,
                trainer_type="verl",
            )[1],
            8,
        )
        self.assertEqual(
            get_checkpoint_dir_with_step_num(
                checkpoint_root_path=explorer2_config.checkpoint_job_dir,
                trainer_type="verl",
            )[1],
            8,
        )
        log_files = os.listdir(os.path.join(explorer1_config.checkpoint_job_dir, "log"))
        self.assertTrue("trainer.log" in log_files)
        self.assertTrue("synchronizer.log" in log_files)
        self.assertTrue("explorer1.log" in log_files)
        self.assertTrue("explorer2.log" in log_files)
        self.assertTrue("explorer1_runner_0.log" in log_files)
        self.assertTrue("explorer1_runner_7.log" in log_files)
        self.assertTrue("explorer2_runner_0.log" in log_files)
        self.assertTrue("explorer2_runner_7.log" in log_files)
        self.assertTrue("explorer1_experience_pipeline.log" in log_files)
        self.assertTrue("explorer2_experience_pipeline.log" in log_files)
        files_to_check = ["trainer.log", "synchronizer.log", "explorer1.log", "explorer2.log"]
        for file_name in files_to_check:
            with open(os.path.join(explorer1_config.checkpoint_job_dir, "log", file_name)) as f:
                lines = f.readlines()
                self.assertTrue(len(lines) > 0)
        ray.shutdown()

    def tearDown(self):
        checkpoint_path = get_checkpoint_path()
        shutil.rmtree(os.path.join(checkpoint_path, "unittest"))


@parameterized_class(
    ("strategy",),
    [
        ("fsdp",),
        ("megatron",),
    ],
)
class TestTrainerCheckpointSave(unittest.TestCase):
    def setUp(self):
        if multiprocessing.get_start_method(allow_none=True) != "spawn":
            multiprocessing.set_start_method("spawn", force=True)
        self.config = get_template_config()
        self.config.buffer.total_epochs = 1
        self.config.buffer.batch_size = 4
        self.config.model.model_path = get_model_path()
        self.config.explorer.rollout_model.engine_type = "vllm_async"
        self.config.algorithm.repeat_times = 3
        self.config.project = "Trainer-unittest"
        self.config.name = f"trainer-{datetime.now().strftime('%Y%m%d%H%M%S')}"
        self.config.monitor.monitor_type = "tensorboard"
        self.config.checkpoint_root_dir = get_checkpoint_path()
        self.config.synchronizer.sync_interval = 1
        self.config.synchronizer.sync_method = SyncMethod.CHECKPOINT
        self.config.explorer.eval_interval = 4
        self.config.buffer.explorer_input.taskset = get_unittest_dataset_config("countdown")
        self.config.trainer.save_interval = 4
        self.config.check_and_update()

    def test_trainer(self):
        """Test the checkpoint saving."""
        _trainer_config = self.config.trainer.trainer_config
        if self.strategy == "megatron":
            _trainer_config.actor_rollout_ref.actor.strategy = "megatron"
            _trainer_config.actor_rollout_ref.actor.megatron.tensor_model_parallel_size = 2
            _trainer_config.actor_rollout_ref.ref.megatron.tensor_model_parallel_size = 2
            _trainer_config.critic.strategy = "megatron"
            _trainer_config.critic.megatron.tensor_model_parallel_size = 2
        _trainer_config.trainer.max_actor_ckpt_to_keep = 2
        _trainer_config.trainer.max_critic_ckpt_to_keep = 2

        trainer_process = multiprocessing.Process(target=run_both, args=(self.config,))
        trainer_process.start()

        default_local_dir = _trainer_config.trainer.default_local_dir
        state_dict_iteration = checkpoint_iteration = 0
        state_dict_iteration_file = os.path.join(
            default_local_dir, "latest_state_dict_iteration.txt"
        )
        checkpoint_iteration_file = os.path.join(
            default_local_dir, "latest_checkpointed_iteration.txt"
        )

        megatron_dist_ckpt_items = {
            "__0_1.distcp",
            "__1_0.distcp",
            "common.pt",
            ".metadata",
            "metadata.json",
            "__1_1.distcp",
            "__0_0.distcp",
        }
        while state_dict_iteration < 4 and checkpoint_iteration < 4:
            if os.path.exists(state_dict_iteration_file):
                try:
                    with open(state_dict_iteration_file, "r") as f:
                        state_dict_iteration = int(f.read().strip())
                except (IOError, ValueError):
                    pass
            if os.path.exists(checkpoint_iteration_file):
                try:
                    with open(checkpoint_iteration_file, "r") as f:
                        checkpoint_iteration = int(f.read().strip())
                except (IOError, ValueError):
                    pass

            if state_dict_iteration > 0:
                iteration_dir = os.path.join(
                    default_local_dir, f"global_step_{state_dict_iteration}", "actor"
                )
                if self.strategy == "fsdp":
                    items = os.listdir(iteration_dir)
                    self.assertIn("model_world_size_2_rank_0.pt", items)
                    self.assertIn("model_world_size_2_rank_1.pt", items)
                else:  # megatron
                    dist_ckpt_dir = os.path.join(iteration_dir, "dist_ckpt")
                    self.assertEqual(
                        set(os.listdir(dist_ckpt_dir)),
                        megatron_dist_ckpt_items,
                    )
                    huggingface_dir = os.path.join(iteration_dir, "huggingface")
                    items = os.listdir(huggingface_dir)
                    self.assertIn("config.json", items)
                    self.assertIn("generation_config.json", items)
                print(f"State dict check at {state_dict_iteration} iteration passed.")

            if checkpoint_iteration > 0:
                for sub_dir_name in ["actor", "critic"]:
                    iteration_dir = os.path.join(
                        default_local_dir, f"global_step_{checkpoint_iteration}", sub_dir_name
                    )
                    if self.strategy == "fsdp":
                        self.assertEqual(
                            set(os.listdir(iteration_dir)),
                            {
                                "model_world_size_2_rank_0.pt",
                                "model_world_size_2_rank_1.pt",
                                "optim_world_size_2_rank_1.pt",
                                "optim_world_size_2_rank_0.pt",
                                "extra_state_world_size_2_rank_0.pt",
                                "extra_state_world_size_2_rank_1.pt",
                                "huggingface",
                                "fsdp_config.json",
                            },
                        )
                    else:  # megatron
                        dist_ckpt_dir = os.path.join(iteration_dir, "dist_ckpt")
                        self.assertEqual(
                            set(os.listdir(dist_ckpt_dir)),
                            megatron_dist_ckpt_items,
                        )
                    huggingface_dir = os.path.join(iteration_dir, "huggingface")
                    self.assertEqual(
                        set(os.listdir(huggingface_dir)) - {"generation_config.json"},
                        {
                            "vocab.json",
                            "merges.txt",
                            "added_tokens.json",
                            "tokenizer.json",
                            "config.json",
                            "chat_template.jinja",
                            "tokenizer_config.json",
                            "special_tokens_map.json",
                        },
                    )
                print(f"Checkpoint check at {checkpoint_iteration} iteration passed.")

            time.sleep(1)
        trainer_process.join()

    def tearDown(self):
        # remove dir only when the test passed
        shutil.rmtree(self.config.checkpoint_job_dir)


class TestTrainerMIX(BaseTrainerCase):
    def test_trainer(self):
        """Test MIX algorithm."""
        # gsm8k has 16 tasks, sft_for_gsm8k has 8 tasks
        # total 4 steps, each step: read 4 tasks from gsm8k, 16 tasks from sft_for_gsm8k
        self.config.algorithm.algorithm_type = "mix"
        self.config.algorithm.repeat_times = 4
        self.config.algorithm.sample_strategy = "mix"
        self.config.algorithm.advantage_fn = "grpo"
        self.config.algorithm.sample_strategy_args = {"expert_data_ratio": 0.5}  # rft=4*4 : sft=16
        self.config.algorithm.policy_loss_fn = "mix"
        self.config.buffer.batch_size = 4
        self.config.buffer.train_batch_size = 32
        self.config.buffer.total_epochs = 1
        self.config.buffer.explorer_input.taskset = get_unittest_dataset_config("gsm8k")
        self.config.synchronizer.sync_interval = 1
        self.config.trainer.save_interval = 1
        self.config.buffer.trainer_input.auxiliary_buffers[
            "sft_dataset"
        ] = get_unittest_dataset_config("sft_for_gsm8k")
        self.config.buffer.trainer_input.auxiliary_buffers[
            "sft_dataset"
        ].total_epochs = 8  # test this works
        self.config.check_and_update()
        self.config.buffer.trainer_input.experience_buffer.max_read_timeout = 20
        self.config.trainer.trainer_config.trainer.max_actor_ckpt_to_keep = 2
        both(self.config)
        parser = TensorBoardParser(os.path.join(self.config.monitor.cache_dir, "tensorboard"))

        # test rollout metrics
        rollout_metrics = parser.metric_list("rollout")
        self.assertTrue(len(rollout_metrics) > 0)
        self.assertEqual(parser.metric_max_step(rollout_metrics[0]), 4)
        self.assertEqual(
            parser.metric_values("pipeline/experience_count")[1], 16
        )  # 16 rft experiences
        # test actor metrics
        actor_metrics = parser.metric_list("actor")
        self.assertTrue(len(actor_metrics) > 0)
        expert_metrics = parser.metric_list("actor/expert/")
        self.assertEqual(parser.metric_max_step(expert_metrics[0]), 4)  # SFT
        usual_metrics = parser.metric_list("actor/usual/")
        self.assertEqual(parser.metric_max_step(usual_metrics[0]), 4)  # RFT
        response_metrics = parser.metric_list("response_length")
        self.assertTrue(len(response_metrics) > 0)
        self.assertEqual(parser.metric_min_step(response_metrics[0]), 1)
        self.assertEqual(parser.metric_max_step(response_metrics[0]), 4)
        # test save checkpoint at last step
        checkpoint_dir, step_num = get_checkpoint_dir_with_step_num(
            checkpoint_root_path=self.config.checkpoint_job_dir,
            trainer_type="verl",
        )
        self.assertEqual(step_num, 4)
        self.assertTrue(len(os.listdir(os.path.join(checkpoint_dir, "actor"))) > 0)

    def tearDown(self):
        shutil.rmtree(self.config.checkpoint_job_dir)


class TestMultiModalGRPO(BaseTrainerCase):
    @unittest.skip("Require specific vllm/transformers version")
    def test_trainer(self):
        """Test both mode with multi-modal data."""
        self.config.buffer.explorer_input.taskset = get_unittest_dataset_config(
            "geometry"
        )  # Total 8 tasks
        self.config.model.model_path = get_vision_language_model_path()
        self.config.algorithm.algorithm_type = "grpo"
        self.config.algorithm.advantage_fn = "grpo"
        self.config.algorithm.kl_loss_fn = "none"
        self.config.algorithm.repeat_times = 4
        self.config.buffer.batch_size = 4
        self.config.buffer.total_epochs = 1
        self.config.trainer.save_interval = 2
        self.config.check_and_update()
        both(self.config)
        # check metrics are available
        parser = TensorBoardParser(os.path.join(self.config.monitor.cache_dir, "tensorboard"))
        rollout_metrics = parser.metric_list("rollout")
        self.assertTrue(len(rollout_metrics) > 0)
        self.assertEqual(parser.metric_max_step(rollout_metrics[0]), 2)
        actor_metrics = parser.metric_list("actor")
        self.assertTrue(len(actor_metrics) > 0)
        self.assertEqual(parser.metric_max_step(actor_metrics[0]), 2)
        response_metrics = parser.metric_list("response_length")
        self.assertTrue(len(response_metrics) > 0)
        self.assertEqual(parser.metric_max_step(response_metrics[0]), 2)
        # check save lastest checkpoint
        checkpoint_step_2, step_num = get_checkpoint_dir_with_step_num(
            checkpoint_root_path=self.config.checkpoint_job_dir,
            trainer_type=self.config.trainer.trainer_type,
        )
        self.assertTrue(len(os.listdir(os.path.join(checkpoint_step_2, "actor"))) > 0)
        self.assertEqual(step_num, 2)

    def tearDown(self):
        # remove dir only when the test passed
        shutil.rmtree(self.config.checkpoint_job_dir)


class TestMultiModalSFT(BaseTrainerCase):
    @unittest.skip("Require specific vllm/transformers version")
    def test_trainer(self):
        """Test SFT mode with multi-modal data."""
        self.config.mode = "train"
        self.config.buffer.trainer_input.experience_buffer = get_unittest_dataset_config(
            "geometry"
        )  # Total 8 tasks
        self.config.model.model_path = get_vision_language_model_path()
        self.config.algorithm.algorithm_type = "sft"
        self.config.algorithm.policy_loss_fn = "sft"
        self.config.algorithm.policy_loss_fn_args = {}
        self.config.algorithm.kl_loss_fn = "none"
        self.config.algorithm.entropy_loss_fn = "none"
        self.config.buffer.train_batch_size = 4
        self.config.buffer.total_epochs = 1
        self.config.trainer.save_interval = 2
        self.config.check_and_update()
        train(self.config)
        # check metrics are available
        parser = TensorBoardParser(os.path.join(self.config.monitor.cache_dir, "tensorboard"))
        actor_metrics = parser.metric_list("actor")
        self.assertTrue(len(actor_metrics) > 0)
        self.assertEqual(parser.metric_max_step(actor_metrics[0]), 2)
        response_metrics = parser.metric_list("response_length")
        self.assertTrue(len(response_metrics) > 0)
        self.assertEqual(parser.metric_max_step(response_metrics[0]), 2)
        # check save lastest checkpoint
        checkpoint_step_2, step_num = get_checkpoint_dir_with_step_num(
            checkpoint_root_path=self.config.checkpoint_job_dir,
            trainer_type=self.config.trainer.trainer_type,
        )
        self.assertTrue(len(os.listdir(os.path.join(checkpoint_step_2, "actor"))) > 0)
        self.assertEqual(step_num, 2)

    def tearDown(self):
        # remove dir only when the test passed
        shutil.rmtree(self.config.checkpoint_job_dir)


class TestTrainerLoRA(BaseTrainerCase):
    def test_trainer(self):
        """Test both mode with LoRA request."""
        self.config.buffer.explorer_input.taskset = get_unittest_dataset_config("gsm8k")
        self.config.buffer.explorer_input.eval_tasksets.append(
            get_unittest_dataset_config("gsm8k", "test")
        )
        self.config.model.model_path = get_model_path()
        self.config.algorithm.algorithm_type = "grpo"
        self.config.algorithm.advantage_fn = "grpo"
        self.config.algorithm.kl_loss_fn = "none"
        self.config.algorithm.repeat_times = 4
        self.config.buffer.batch_size = 4
        self.config.buffer.total_steps = 2
        self.config.cluster.node_num = 1
        self.config.cluster.gpu_per_node = 4
        self.config.explorer.eval_interval = 2
        self.config.model.lora_configs = [get_lora_config()]
        self.config.synchronizer.sync_method = SyncMethod.CHECKPOINT
        self.config.synchronizer.sync_interval = 2
        self.config.trainer.save_interval = 2
        self.config.check_and_update()
        both(self.config)
        # check metrics are available
        parser = TensorBoardParser(os.path.join(self.config.monitor.cache_dir, "tensorboard"))
        rollout_metrics = parser.metric_list("rollout")
        self.assertTrue(len(rollout_metrics) > 0)
        self.assertEqual(parser.metric_max_step(rollout_metrics[0]), 2)
        actor_metrics = parser.metric_list("actor")
        self.assertTrue(len(actor_metrics) > 0)
        self.assertEqual(parser.metric_max_step(actor_metrics[0]), 2)
        response_metrics = parser.metric_list("response_length")
        self.assertTrue(len(response_metrics) > 0)
        self.assertEqual(parser.metric_max_step(response_metrics[0]), 2)
        ray.shutdown(_exiting_interpreter=True)
        # check save lastest checkpoint
        checkpoint_step_2, step_num = get_checkpoint_dir_with_step_num(
            checkpoint_root_path=self.config.checkpoint_job_dir,
            trainer_type=self.config.trainer.trainer_type,
        )
        self.assertTrue(len(os.listdir(os.path.join(checkpoint_step_2, "actor"))) > 0)
        self.assertTrue(
            len(os.listdir(os.path.join(checkpoint_step_2, "actor", "lora_adapter"))) > 0
        )
        self.assertEqual(step_num, 2)

        # test bench mode
        ray.init(ignore_reinit_error=True, namespace=self.config.ray_namespace)
        self.config.mode = "bench"
        self.config.synchronizer.sync_method = SyncMethod.CHECKPOINT
        self.config.explorer.bench_on_latest_checkpoint = False
        self.config.check_and_update()
        bench(self.config)
        parser = TensorBoardParser(os.path.join(self.config.monitor.cache_dir, "tensorboard"))
        for prefix in ["eval", "bench"]:
            gsm8k_metrics = parser.metric_list(f"{prefix}/gsm8k")
            self.assertTrue(len(gsm8k_metrics) > 0)
            gsm8k_metric_steps = parser.metric_steps(gsm8k_metrics[0])
            self.assertEqual([0, 2], gsm8k_metric_steps)

    def tearDown(self):
        shutil.rmtree(self.config.checkpoint_job_dir)<|MERGE_RESOLUTION|>--- conflicted
+++ resolved
@@ -30,11 +30,7 @@
     ExperienceBufferConfig,
     ExplorerInput,
     StageConfig,
-<<<<<<< HEAD
-=======
-    StorageConfig,
     TaskSelectorConfig,
->>>>>>> ac5f8f4c
     TrainerInput,
 )
 from trinity.common.constants import (
