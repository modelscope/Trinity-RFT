--- conflicted
+++ resolved
@@ -722,7 +722,10 @@
         self.assertTrue(len(os.listdir(os.path.join(checkpoint_step_2, "actor"))) > 0)
         self.assertEqual(step_num, 2)
 
-<<<<<<< HEAD
+    def tearDown(self):
+        # remove dir only when the test passed
+        shutil.rmtree(self.config.checkpoint_job_dir)
+
 
 class TestTrainerLoRA(BaseTrainerCase):
     def test_trainer(self):
@@ -779,8 +782,6 @@
             self.assertTrue(len(countdown_metrics) > 0)
             countdown_metric_steps = parser.metric_steps(countdown_metrics[0])
             self.assertEqual([0, 2], countdown_metric_steps)
-=======
-    def tearDown(self):
-        # remove dir only when the test passed
-        shutil.rmtree(self.config.checkpoint_job_dir)
->>>>>>> 6ad54299
+
+    def tearDown(self):
+        shutil.rmtree(self.config.checkpoint_job_dir)