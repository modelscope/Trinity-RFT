import os
import unittest

<<<<<<< HEAD
from tests.tools import get_template_config, get_unittest_dataset_config
from trinity.buffer.buffer import get_buffer_reader
from trinity.buffer.reader.file_reader import RawDataReader
from trinity.buffer.writer.file_writer import JSONWriter
from trinity.common.config import StorageConfig, StorageType
=======
import ray
>>>>>>> ad77ffeb

from tests.tools import (
    get_checkpoint_path,
    get_template_config,
    get_unittest_dataset_config,
)
from trinity.buffer.buffer import get_buffer_reader, get_buffer_writer
from trinity.buffer.utils import default_storage_path
from trinity.common.config import StorageConfig
from trinity.common.constants import StorageType

<<<<<<< HEAD
class TestFileReader(unittest.TestCase):
    temp_output_path = "tmp/test_file_buffer/"

    @classmethod
    def setUpClass(cls):
        super().setUpClass()
        os.makedirs(cls.temp_output_path, exist_ok=True)

    @classmethod
    def tearDownClass(cls):
        super().tearDownClass()
        if os.path.exists(cls.temp_output_path):
            os.system(f"rm -rf {cls.temp_output_path}")

    def test_file_buffer(self):
        meta = StorageConfig(
            name="test_buffer",
            path=os.path.join(self.temp_output_path, "buffer.jsonl"),
            storage_type=StorageType.FILE,
            raw=True,
        )
        data = [
            {"key1": 1, "key2": 2},
            {"key1": 3, "key2": 4},
            {"key1": 5, "key2": 6},
            {"key1": 7, "key2": 8},
        ]

        # test writer
        writer = JSONWriter(meta, None)
        writer.write(data)
        writer.finish()

        # test reader
        meta.path = self.temp_output_path
        reader = RawDataReader(meta, None)
        loaded_data = reader.read()
        self.assertEqual(len(loaded_data), 4)
        self.assertEqual(loaded_data, data)
        self.assertRaises(StopIteration, reader.read)

=======

class TestFileBuffer(unittest.TestCase):
>>>>>>> ad77ffeb
    def test_file_reader(self):
        """Test file reader."""
        reader = get_buffer_reader(self.config.buffer.explorer_input.taskset, self.config.buffer)

        tasks = []
        while True:
            try:
                tasks.extend(reader.read())
            except StopIteration:
                break
        self.assertEqual(len(tasks), 16)

        # test epoch and offset
        self.config.buffer.explorer_input.taskset.total_epochs = 2
        self.config.buffer.explorer_input.taskset.index = 4
        reader = get_buffer_reader(self.config.buffer.explorer_input.taskset, self.config.buffer)
        tasks = []
        while True:
            try:
                tasks.extend(reader.read())
            except StopIteration:
                break
        self.assertEqual(len(tasks), 16 * 2 - 4)

        # test offset > dataset_len
        self.config.buffer.explorer_input.taskset.total_epochs = 3
        self.config.buffer.explorer_input.taskset.index = 20
        reader = get_buffer_reader(self.config.buffer.explorer_input.taskset, self.config.buffer)
        tasks = []
        while True:
            try:
                tasks.extend(reader.read())
            except StopIteration:
                break
        self.assertEqual(len(tasks), 16 * 3 - 20)

    def test_file_writer(self):
        writer = get_buffer_writer(
            self.config.buffer.trainer_input.experience_buffer, self.config.buffer
        )
        writer.write(
            [
                {"prompt": "hello world"},
                {"prompt": "hi"},
            ]
        )
        file_wrapper = ray.get_actor("json-test_buffer")
        self.assertIsNotNone(file_wrapper)
        file_path = default_storage_path(
            self.config.buffer.trainer_input.experience_buffer, self.config.buffer
        )
        with open(file_path, "r") as f:
            self.assertEqual(len(f.readlines()), 2)

    def setUp(self):
        self.config = get_template_config()
        self.config.checkpoint_root_dir = get_checkpoint_path()
        dataset_config = get_unittest_dataset_config("countdown", "train")
        self.config.buffer.explorer_input.taskset = dataset_config
        self.config.buffer.trainer_input.experience_buffer = StorageConfig(
            name="test_buffer", storage_type=StorageType.FILE
        )
        self.config.buffer.trainer_input.experience_buffer.name = "test_buffer"
        self.config.buffer.cache_dir = os.path.join(
            self.config.checkpoint_root_dir, self.config.project, self.config.name, "buffer"
        )
        os.makedirs(self.config.buffer.cache_dir, exist_ok=True)
        if os.path.exists(
            default_storage_path(
                self.config.buffer.trainer_input.experience_buffer, self.config.buffer
            )
        ):
            os.remove(
                default_storage_path(
                    self.config.buffer.trainer_input.experience_buffer, self.config.buffer
                )
            )<|MERGE_RESOLUTION|>--- conflicted
+++ resolved
@@ -1,15 +1,9 @@
 import os
 import unittest
 
-<<<<<<< HEAD
-from tests.tools import get_template_config, get_unittest_dataset_config
-from trinity.buffer.buffer import get_buffer_reader
 from trinity.buffer.reader.file_reader import RawDataReader
 from trinity.buffer.writer.file_writer import JSONWriter
-from trinity.common.config import StorageConfig, StorageType
-=======
 import ray
->>>>>>> ad77ffeb
 
 from tests.tools import (
     get_checkpoint_path,
@@ -21,7 +15,6 @@
 from trinity.common.config import StorageConfig
 from trinity.common.constants import StorageType
 
-<<<<<<< HEAD
 class TestFileReader(unittest.TestCase):
     temp_output_path = "tmp/test_file_buffer/"
 
@@ -63,10 +56,8 @@
         self.assertEqual(loaded_data, data)
         self.assertRaises(StopIteration, reader.read)
 
-=======
 
 class TestFileBuffer(unittest.TestCase):
->>>>>>> ad77ffeb
     def test_file_reader(self):
         """Test file reader."""
         reader = get_buffer_reader(self.config.buffer.explorer_input.taskset, self.config.buffer)
