[build-system]
requires = ["setuptools>=65", "wheel"]
build-backend = "setuptools.build_meta"

[project]
name =  "trinity-rft"
version = "0.2.1.dev0"
authors = [
    {name="Trinity-RFT Team", email="trinity-rft@outlook.com"},
]
description = "Trinity-RFT: A Framework for Training Large Language Models with Reinforcement Fine-Tuning"
readme = "README.md"
classifiers = [
    "Development Status :: 3 - Alpha",
    "Intended Audience :: Developers",
    "License :: OSI Approved :: Apache Software License",
    "Programming Language :: Python :: 3 :: Only",
    "Programming Language :: Python :: 3.10",
    "Programming Language :: Python :: 3.11",
    "Programming Language :: Python :: 3.12"
]
requires-python = ">=3.10"
dependencies = [
    "verl==0.4.1",
    "ray[default]>=2.45.0",
<<<<<<< HEAD
    "vllm>=0.9.1",
=======
    "vllm==0.9.2",
>>>>>>> 15f8a8bb
    "tensordict==0.6.2",
    "wandb",
    "omegaconf",
    "sqlalchemy",
    "psycopg2-binary",
    "networkx",
    "latex2sympy2_extended",
    "math_verify",
    "ninja",
    "fire",
    "streamlit",
    "flask",
    "requests",
    "tensorboard",
    "openai",
    "jsonlines",
    "sortedcontainers",
]

[project.scripts]
trinity = "trinity.cli.launcher:main"

[project.optional-dependencies]
data = [
    "py-data-juicer"
]
agent = [
    "agentscope"
]
rm_gallery = [
    "rm-gallery>=0.1.1"
]
dev = [
    "pre-commit>=2.17.0",
    "black>=23.7.0",
    "flake8>=6.1.0",
    "flake8-docstrings>=1.6.0",
    "isort>=5.12.0",
    "mypy>=1.7.0",
    "pytest>=8.0.0",
    "pytest-json-ctrf",
    "parameterized",
    "matplotlib"
]

doc = [
    "sphinx",
    "sphinx-autobuild",
    "sphinx_rtd_theme",
    "myst-parser",
]

flash_attn = [
    "flash-attn==2.8.0.post2"
]

[tool.setuptools.packages.find]
where = ["."]
include = ["trinity*"]
exclude = ["tests*", "docs*", "scripts*"]

[tool.setuptools.package-data]
my_package = ["*.md", "*.rst"]

[tool.black]
line-length = 100
target-version = ["py310", "py311", "py312"]
include = '\.pyi?$'
exclude = '''
/(
    \.eggs
    | \.git
    | \.github
    | \.vscode
    | \.hg
    | \.mypy_cache
    | \.tox
    | \.venv
    | _build
    | build
    | dist
)/
'''

[tool.isort]
known_third_party = ["wandb"]

[project.urls]
"Homepage" = "https://github.com/modelscope/Trinity-RFT"
"Documentation" = "https://modelscope.github.io/Trinity-RFT/"<|MERGE_RESOLUTION|>--- conflicted
+++ resolved
@@ -23,11 +23,7 @@
 dependencies = [
     "verl==0.4.1",
     "ray[default]>=2.45.0",
-<<<<<<< HEAD
     "vllm>=0.9.1",
-=======
-    "vllm==0.9.2",
->>>>>>> 15f8a8bb
     "tensordict==0.6.2",
     "wandb",
     "omegaconf",
