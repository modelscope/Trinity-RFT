# -*- coding: utf-8 -*-
"""The explorer module"""
from __future__ import annotations

import asyncio
import os
import time
import traceback
from collections import deque
from typing import List, Optional

import ray
import torch
from ray.util.scheduling_strategies import NodeAffinitySchedulingStrategy

from trinity.buffer.buffer import get_buffer_reader
from trinity.buffer.pipelines.experience_pipeline import ExperiencePipeline
from trinity.buffer.task_scheduler import get_taskset_scheduler
from trinity.common.config import Config
from trinity.common.constants import (
    ROLLOUT_WEIGHT_SYNC_GROUP_NAME,
    RunningStatus,
    SyncMethod,
    SyncStyle,
)
from trinity.common.models import create_inference_models
from trinity.common.models.utils import get_checkpoint_dir_with_step_num
from trinity.explorer.scheduler import Scheduler
from trinity.manager.state_manager import StateManager
from trinity.manager.synchronizer import Synchronizer
from trinity.utils.annotations import Experimental
from trinity.utils.log import get_logger
from trinity.utils.monitor import MONITOR, gather_metrics
from trinity.utils.plugin_loader import load_plugins
from trinity.utils.timer import Timer


class Explorer:
    """Responsible for exploring the taskset."""

    def __init__(self, config: Config):
        self.logger = get_logger(config.explorer.name, in_ray_actor=True)
        load_plugins()
        self.state = StateManager(
            path=config.checkpoint_job_dir, explorer_name=config.explorer.name, config=config
        )
        explorer_state = self.state.load_explorer()
        self.explore_step_num = explorer_state.get("latest_iteration", 0)
        self.last_sync_step = self.explore_step_num if self.explore_step_num > 0 else -1
        self.synchronizer = Synchronizer.get_actor(config)
        self.config = config
        self.models, self.auxiliary_models = create_inference_models(config)
        self.experience_pipeline = self._init_experience_pipeline()
        self.taskset = (
<<<<<<< HEAD
            get_taskset_scheduler(explorer_state=explorer_state, config=config)
            if self.config.mode in ["explore", "both"]
=======
            TasksetScheduler(explorer_state, config)
            if self.config.mode not in {"bench", "serve"}
>>>>>>> a6905092
            else None
        )
        self.scheduler = None
        self.monitor = MONITOR.get(self.config.monitor.monitor_type)(
            project=self.config.project,
            group=self.config.group,
            name=self.config.name,
            role=self.config.explorer.name,
            config=config,
        )
        self.batch_size = config.buffer.batch_size
        self.update_interval = (
            self.config.synchronizer.sync_interval * self.config.buffer.batch_size
        )
        self.use_nccl_sync = self.config.synchronizer.sync_method == SyncMethod.NCCL
        self.pending_eval_tasks = deque()

        # For checkpoint weights update
        # Use explorer to periodically load the latest model weights and
        # boradcast to all rollout models
        self.enable_lora = self.config.explorer.rollout_model.enable_lora
        self.model_version = -1
        self.last_sync_successful = True
        self.eval_start_time = None
        self.explore_start_time = None
        self.logger.info("Finished initializing Explorer.")

    async def setup_weight_sync_group(
        self, master_address: str, master_port: int, state_dict_meta: List = None
    ):
        # In checkpoint mode, we use explorer to store the model weights which has no rank
        base_offset = 1 if self.use_nccl_sync else 0
        world_size = (
            len(self.models) * self.config.explorer.rollout_model.tensor_parallel_size + base_offset
        )
        self.logger.info(
            f"Initialize process group for weight synchronization, "
            f"master_address={master_address}, master_port={master_port}, "
            f"world_size={world_size}, rank_offset={base_offset}"
        )
        # TODO: save state_dict in models
        refs = [
            model.init_process_group.remote(
                master_address=master_address,
                master_port=master_port,
                rank_offset=i * self.config.explorer.rollout_model.tensor_parallel_size
                + base_offset,
                world_size=world_size,
                group_name=ROLLOUT_WEIGHT_SYNC_GROUP_NAME,
                explorer_name=self.config.explorer.name,
                timeout=self.config.synchronizer.sync_timeout,
                state_dict_meta=state_dict_meta,
            )
            for i, model in enumerate(self.models)
        ]
        await asyncio.gather(*refs)

    async def _checkpoint_weights_update(self, step_num: Optional[int] = None) -> int:
        step_num = await self.synchronizer.set_model_state_dict_with_step_num.remote(step_num)
        await asyncio.gather(*[model.sync_model.remote(step_num) for model in self.models])
        return step_num  # type: ignore

    async def _pull_latest_weights(self):
        self.logger.info("Start to pull latest model weights.")
        new_version = await self.synchronizer.wait_new_model_state_dict.remote(self.model_version)
        if new_version > self.model_version:
            if self.model_version != -1:
                self.logger.info(f"New model weights version: {new_version}")
                await asyncio.gather(
                    *[model.sync_model.remote(new_version) for model in self.models]
                )
            self.model_version = new_version
            self.last_sync_step = self.explore_step_num
            self.last_sync_successful = True
        else:
            self.logger.warning(
                f"No new model weights found, current version: {self.model_version}"
            )
            self.last_sync_successful = False

    async def _nccl_weights_update(self):
        new_version = await self.synchronizer.ready_to_nccl_sync.remote(
            "explorer", self.model_version
        )
        if new_version is None:
            self.logger.info("Trainer is not ready to sync weight. Skipping sync weight.")
            self.last_sync_successful = False
            return
        self.model_version = new_version
        await asyncio.gather(
            *[model.sync_model.remote(self.model_version) for model in self.models]
        )
        self.last_sync_step = self.explore_step_num
        self.last_sync_successful = True

    async def prepare(self) -> None:
        """Preparation before running."""
        try:
            # prepare experience pipeline
            if self.experience_pipeline:
                await self.experience_pipeline.prepare.remote()
            self.logger.info("Experience pipeline is ready.")
            # make sure all rollout models are ready
            run_api_ref = [model.run_api_server.remote() for model in self.models]
            run_api_ref.extend(
                model.run_api_server.remote()
                for models in self.auxiliary_models
                for model in models
            )
            await asyncio.gather(*run_api_ref)
            self.logger.info("All models are ready.")

            if not self.use_nccl_sync:
                master_address, master_port = await self.models[0].get_available_address.remote()
                await self.setup_weight_sync_group(master_address, master_port)
            if self.config.mode != "serve":
                self.scheduler = Scheduler(self.config, self.models, self.auxiliary_models)
                await self.scheduler.start()
            if self.config.explorer.eval_on_startup and self.explore_step_num == 0:
                await self.eval()

            await self.synchronizer.set_explorer_status.remote(RunningStatus.REQUIRE_SYNC)
        except Exception as e:
            self.logger.error(f"Error during explorer preparation: {traceback.format_exc()}")
            await self.shutdown()
            raise e

    async def get_weight(self, name: str) -> torch.Tensor:
        """Get the weight of the loaded model (For checkpoint weights update)."""
        return self.state_dict[name]

    async def explore(self) -> str:
        """
        The timeline of the exploration process:
                 | <--------------------------------- one period -------------------------------------> |
        explorer | <---------------- step_1 --------------> |                                           |
                 |   | <---------------- step_2 --------------> |                                       |
                 |      ...                                                                             |
                 |          | <---------------- step_n ---------------> |                               |
                 |                  | <---------------------- eval --------------------> | <-- sync --> |
                 |--------------------------------------------------------------------------------------|
        trainer  | <-- idle --> | <-- step_1 --> | <-- step_2 --> | ... | <-- step_n --> | <-- sync --> |
        """
        while True:
            try:
                self.logger.info(f"Explore step {self.explore_step_num + 1} started.")
                explore_contionue = await self.explore_step()
                if not explore_contionue:
                    # TODO: support eval on last checkpoint
                    break
                if self.need_eval():
                    await self.eval()
                if await self.need_sync():
                    await self.sync_weight()
            except Exception:
                self.logger.error(f"Error in Explorer: {traceback.format_exc()}")
                break
        self.logger.info(
            f"--------------------\n> Explorer ({self.config.explorer.name}) finished.\n--------------------"
        )
        return self.config.explorer.name

    async def explore_step(self) -> bool:
        if self.explore_start_time is None:
            self.explore_start_time = time.time()
        try:
            tasks = await self.taskset.read_async()
        except StopAsyncIteration:
            self.logger.warning("No more tasks to explore. Stop exploring.")
            await self.save_checkpoint(sync_weight=False)
            await self.synchronizer.set_explorer_status.remote(
                RunningStatus.STOPPED,
                old_status=RunningStatus.RUNNING
                if self.last_sync_successful
                else RunningStatus.REQUIRE_SYNC,
            )
            await self.shutdown()
            return False
        self.scheduler.schedule(tasks, batch_id=self.explore_step_num + 1)
        self.explore_step_num += 1
        return True

    async def need_sync(self) -> bool:
        if self.config.synchronizer.sync_style == SyncStyle.FIXED:
            if self.explore_step_num <= self.config.synchronizer.sync_offset:
                return False
            require_sync = (
                self.explore_step_num - self.config.synchronizer.sync_offset
            ) % self.config.synchronizer.sync_interval == 0
        else:
            require_sync = False
            if self.config.synchronizer.sync_style == SyncStyle.DYNAMIC_BY_EXPLORER:
                delta = self.explore_step_num - self.last_sync_step
                if delta >= self.config.synchronizer.sync_interval:
                    require_sync = True
            else:
                require_sync = await (
                    self.synchronizer.get_trainer_status.remote() == RunningStatus.REQUIRE_SYNC
                )
        if require_sync and self.last_sync_successful:
            await self.synchronizer.set_explorer_status.remote(
                RunningStatus.REQUIRE_SYNC, old_status=RunningStatus.RUNNING
            )
        return require_sync

    def need_eval(self) -> bool:
        return self.explore_step_num % self.config.explorer.eval_interval == 0

    async def eval(self):
        """Evaluation on all evaluation data samples."""
        self.eval_start_time = time.time()
        if len(self.config.buffer.explorer_input.eval_tasksets) == 0:
            self.logger.warning("No evaluation data samples. Skip evaluation.")
            return
        self.logger.info(f"Evaluation at step {self.explore_step_num} started.")

        if self.config.buffer.explorer_input.default_eval_workflow_type:
            self.logger.info(
                f"Use '{self.config.buffer.explorer_input.default_eval_workflow_type}' for evaluation."
            )

        for eval_taskset_config in self.config.buffer.explorer_input.eval_tasksets:
            self.logger.info(
                f"Evaluation on {eval_taskset_config.name} at step {self.explore_step_num} started."
            )
            eval_taskset = get_buffer_reader(eval_taskset_config)
            eval_batch_id = f"{self.explore_step_num}/{eval_taskset.name}"
            self.pending_eval_tasks.append((self.explore_step_num, eval_taskset.name))
            while True:
                try:
                    data = await eval_taskset.read_async()
                    self.scheduler.schedule(data, batch_id=eval_batch_id)
                except StopAsyncIteration:
                    break

    async def benchmark(self) -> bool:
        """Benchmark the model checkpoints."""
        # benchmark on the latest checkpoint
        if self.config.explorer.bench_on_latest_checkpoint:
            self.explore_step_num = await self._checkpoint_weights_update()
            await self.eval()
            await self._finish_eval_step(prefix="bench")
            return True

        # benchmark on base model
        if self.config.explorer.eval_on_startup:
            await self._finish_eval_step(prefix="bench")

        # benchmark on all checkpoints
        all_ckp_steps = sorted(
            [
                int(ckp.split("global_step_")[-1])
                for ckp in os.listdir(self.config.checkpoint_job_dir)
                if os.path.isdir(os.path.join(self.config.checkpoint_job_dir, ckp))
                and ckp.startswith("global_step_")
            ]
        )
        for step_num in all_ckp_steps:
            self.explore_step_num = await self._checkpoint_weights_update(step_num=step_num)
            await self.eval()
            await self._finish_eval_step(prefix="bench")
        return True

    async def save_checkpoint(self, sync_weight: bool = False) -> None:
        if self.scheduler:
            await self._finish_steps(
                self.last_sync_step + 1, self.explore_step_num, self.model_version
            )

        if sync_weight:
            # sync weights
            self.logger.info(f"Explorer sync_weights at step {self.explore_step_num} started.")
            if self.use_nccl_sync:
                await self._nccl_weights_update()
            else:  # pull weights from Synchronizer
                await self._pull_latest_weights()
            self.logger.info(
                f"Explorer sync_weights at step {self.explore_step_num} finished, model version = {self.model_version}."
            )

        # save explore checkpoint
        self.state.save_explorer(
            current_step=self.explore_step_num,
            taskset_states=self.taskset.state_dict() if self.taskset else [],
        )

    async def sync_weight(self) -> None:
        """Synchronize model weights."""
        # call this method before training start to load the latest model weights
        await self.save_checkpoint(sync_weight=True)

    async def _finish_steps(self, start_step: int, end_step: int, model_version: int) -> None:
        for step in range(start_step, end_step + 1):
            self.logger.info(f"Log metrics of step {step}")
            await self._finish_explore_step(step=step, model_version=model_version)
            await self._finish_eval_step(step=step)

        # Record the time: read_task + explore_step (>=1) + eval (if any)
        if self.explore_start_time is not None:
            metric = {"time/explorer_sync_interval": time.time() - self.explore_start_time}
            self.explore_start_time = None
            self.monitor.log(metric, step=end_step)

    async def _finish_explore_step(self, step: int, model_version: int) -> None:
        metric = {"rollout/model_version": model_version}
        with Timer(metric, "time/wait_explore_step"):
            statuses, exps = await self.scheduler.get_results(batch_id=step)
        pipeline_metrics = await self.experience_pipeline.process.remote(exps)
        self.taskset.update(pipeline_metrics)
        metric.update(pipeline_metrics)
        if statuses:
            metric.update(gather_metrics([status.metric for status in statuses], "rollout"))
            self.monitor.log(metric, step=step)

    async def _finish_eval_step(self, step: Optional[int] = None, prefix: str = "eval") -> None:
        if not self.pending_eval_tasks:
            return
        step = step or self.explore_step_num
        metric = {}
        while self.pending_eval_tasks:
            eval_step, eval_task_name = self.pending_eval_tasks[0]
            if eval_step != step:
                return
            self.pending_eval_tasks.popleft()
            eval_results, _ = await self.scheduler.get_results(f"{step}/{eval_task_name}")
            metric.update(
                gather_metrics(
                    [status.metric for status in eval_results], f"{prefix}/{eval_task_name}"
                )
            )
        if self.eval_start_time is not None:
            metric.update({"time/eval": time.time() - self.eval_start_time})
            self.eval_start_time = None
        self.monitor.log(metric, step)

    async def shutdown(self) -> None:
        if self.scheduler:
            await self.scheduler.stop()
            self.scheduler = None
        if self.experience_pipeline:
            await self.experience_pipeline.close.remote()
            self.experience_pipeline = None
        if self.monitor:
            self.monitor.close()
            self.monitor = None
        self.logger.info(
            f"Explorer ({self.config.explorer.name}) shutdown successfully at step {self.explore_step_num}."
        )

    async def is_alive(self) -> bool:
        """Check if the explorer is alive."""
        return True

    def _init_experience_pipeline(self) -> ray.actor.ActorHandle:
        """Init experience pipeline for the explorer."""
        if self.config.mode == "bench":
            return None
        node_id = ray.get_runtime_context().get_node_id()
        return (
            ray.remote(ExperiencePipeline)
            .options(
                name=f"{self.config.explorer.name}_pipeline",
                namespace=ray.get_runtime_context().namespace,
                scheduling_strategy=NodeAffinitySchedulingStrategy(
                    node_id=node_id,
                    soft=False,
                ),
            )
            .remote(self.config)
        )

    @Experimental
    async def serve(self) -> None:
        """Run the explorer in serving mode.

        In serving mode, the explorer starts an OpenAI compatible server to handle requests.
        Agent applications can be deployed separately and interact with the explorer via the API.


        .. code-block:: python

            import openai


            client = openai.OpenAI(
                base_url=f"{explorer_server_url}/v1",
                api_key="EMPTY",
            )
            response = client.chat.completions.create(
                model=config.model.model_path,
                messages=[{"role": "user", "content": "Hello!"}]
            )
        """
        from trinity.explorer.api.service import ExplorerService

        self.service = ExplorerService(
            self,
            listen_address=self.config.explorer.listen_address,
            port=self.config.explorer.api_port,
        )
        await self.service.serve()
        self.server_url = f"http://{ray.util.get_node_ip_address()}:{self.service.port}"
        self.logger.info(
            f"Explorer API Server is started on {self.server_url} and listening to {self.service.listen_address}."
        )
        self.state.save_explorer_server_url(self.server_url)
        while True:
            self.explore_step_num += 1
            await asyncio.sleep(self.config.explorer.service_status_check_interval)
            # process experiences generated in the last interval
            exps = await self.service.get_all_experiences()
            metrics = await self.experience_pipeline.process.remote(exps)
            metrics.update(self.service.collect_metrics())
            self.monitor.log(metrics, self.explore_step_num)
            # get the latest checkpoint
            _, step_num = get_checkpoint_dir_with_step_num(
                self.config.checkpoint_job_dir, raise_error=False
            )
            self.service.set_latest_model_version(step_num)

    @classmethod
    def get_actor(cls, config: Config):
        """Get a Ray actor for the explorer."""
        return (
            ray.remote(cls)
            .options(
                name=config.explorer.name,
                namespace=ray.get_runtime_context().namespace,
            )
            .remote(config)
        )<|MERGE_RESOLUTION|>--- conflicted
+++ resolved
@@ -52,13 +52,8 @@
         self.models, self.auxiliary_models = create_inference_models(config)
         self.experience_pipeline = self._init_experience_pipeline()
         self.taskset = (
-<<<<<<< HEAD
             get_taskset_scheduler(explorer_state=explorer_state, config=config)
-            if self.config.mode in ["explore", "both"]
-=======
-            TasksetScheduler(explorer_state, config)
             if self.config.mode not in {"bench", "serve"}
->>>>>>> a6905092
             else None
         )
         self.scheduler = None
