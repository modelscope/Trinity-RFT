--- conflicted
+++ resolved
@@ -9,6 +9,7 @@
 from collections import deque
 from typing import List, Optional
 
+import ray
 import torch
 from ray.util.placement_group import placement_group
 from ray.util.scheduling_strategies import PlacementGroupSchedulingStrategy
@@ -153,13 +154,8 @@
         futures = [
             asyncio.create_task(self.scheduler.start()),
         ]
-<<<<<<< HEAD
         if self.experience_pipeline:
             futures.append(self.experience_pipeline.prepare.remote())
-=======
-        if self.experience_buffer:
-            futures.append(asyncio.create_task(self.experience_buffer.acquire()))  # type: ignore
->>>>>>> e97a6338
         if not self.use_nccl_sync:
             master_address, master_port = await self.models[0].get_available_address.remote()
             futures.append(
@@ -381,10 +377,13 @@
     async def shutdown(self) -> None:
         await self.scheduler.stop()
         self.monitor.close()
-<<<<<<< HEAD
         if await self.synchronizer.release.remote() == 0:
             ray.kill(self.synchronizer)
             self.logger.info("Synchronizer stopped.")
+
+    def is_alive(self) -> bool:
+        """Check if the explorer is alive."""
+        return True
 
     async def set_experience_pipeline(self, pipeline: ExperiencePipeline) -> None:
         """Set the experience pipeline for the explorer.
@@ -434,10 +433,4 @@
             .remote(config)
         )
         ray.get(explorer_actor.set_experience_pipeline.remote(pipeline_actor))
-        return explorer_actor
-=======
-
-    def is_alive(self) -> bool:
-        """Check if the explorer is alive."""
-        return True
->>>>>>> e97a6338
+        return explorer_actor