--- conflicted
+++ resolved
@@ -51,13 +51,7 @@
         self.models, self.auxiliary_models = create_inference_models(config)
         self.experience_pipeline = self._init_experience_pipeline()
         self.taskset = (
-<<<<<<< HEAD
-            get_buffer_reader(self.config.buffer.explorer_input.taskset)
-            if self.config.mode != "serve"
-            else None
-=======
             TasksetScheduler(explorer_state, config) if self.config.mode != "serve" else None
->>>>>>> ac5f8f4c
         )
         self.scheduler = None
         self.monitor = MONITOR.get(self.config.monitor.monitor_type)(
