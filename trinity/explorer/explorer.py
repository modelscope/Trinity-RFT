# -*- coding: utf-8 -*-
"""The explorer module"""
from __future__ import annotations

import asyncio
import math
import os
import time
import traceback
from collections import deque
from typing import List, Optional

import ray
import torch
from ray.util.scheduling_strategies import NodeAffinitySchedulingStrategy

from trinity.buffer.buffer import get_buffer_reader
from trinity.buffer.pipelines.experience_pipeline import ExperiencePipeline
from trinity.buffer.task_scheduler import get_taskset_scheduler
from trinity.common.config import Config
from trinity.common.constants import (
    ROLLOUT_WEIGHT_SYNC_GROUP_NAME,
    RunningStatus,
    SyncMethod,
    SyncStyle,
)
from trinity.common.models import create_inference_models
from trinity.explorer.scheduler import Scheduler
from trinity.manager.state_manager import StateManager
from trinity.manager.synchronizer import Synchronizer
from trinity.utils.annotations import Experimental
from trinity.utils.log import get_logger
from trinity.utils.monitor import MONITOR, gather_metrics
from trinity.utils.plugin_loader import load_plugins
from trinity.utils.timer import Timer


class Explorer:
    """Responsible for exploring the taskset."""

    def __init__(self, config: Config):
        self.logger = get_logger(config.explorer.name, in_ray_actor=True)
        load_plugins()
        self.state = StateManager(
            path=config.checkpoint_job_dir, explorer_name=config.explorer.name, config=config
        )
        explorer_state = self.state.load_explorer()
        self.explore_step_num = explorer_state.get("latest_iteration", 0)
        self.last_sync_step = self.explore_step_num
        self.last_monitored_step = self.explore_step_num
        self.synchronizer = Synchronizer.get_actor(config)
        self.config = config
        self.model_type = config.explorer.rollout_model.engine_type
        self.models, self.auxiliary_models = create_inference_models(config)
        self.experience_pipeline = self._init_experience_pipeline()
        self.taskset = (
            get_taskset_scheduler(explorer_state=explorer_state, config=config)
            if self.config.mode not in {"bench", "serve"}
            else None
        )
        self.scheduler = None
        self.monitor = MONITOR.get(self.config.monitor.monitor_type)(
            project=self.config.project,
            group=self.config.group,
            name=self.config.name,
            role=self.config.explorer.name,
            config=config,
        )
        if config.explorer.over_rollout.ratio > 0.0:
            self.min_wait_num = math.ceil(
                config.buffer.batch_size * (1 - config.explorer.over_rollout.ratio)
            )
            self.logger.info(
                f"Over rollout is enabled. Explorer will only wait for {self.min_wait_num} tasks in each step."
            )
        else:
            self.min_wait_num = None
        self.use_nccl_sync = self.config.synchronizer.sync_method == SyncMethod.NCCL
        self.pending_eval_tasks = deque()

        # For checkpoint weights update
        # Use explorer to periodically load the latest model weights and
        # boradcast to all rollout models
        self.enable_lora = self.config.explorer.rollout_model.enable_lora
        self.model_version = -1
        self.last_sync_successful = True
        self.eval_start_time = None
        self.explore_start_time = None
        self.logger.info("Finished initializing Explorer.")

    async def setup_weight_sync_group(
        self, master_address: str, master_port: int, state_dict_meta: List = None
    ):
        base_offset = 1 if self.use_nccl_sync else 0
        world_size = (
            len(self.models) * self.config.explorer.rollout_model.tensor_parallel_size + base_offset
        )
        self.logger.info(
            f"Initialize process group for weight synchronization, "
            f"master_address={master_address}, master_port={master_port}, "
            f"world_size={world_size}, rank_offset={base_offset}"
        )
        # TODO: save state_dict in models
        refs = [
            model.init_process_group.remote(
                master_address=master_address,
                master_port=master_port,
                rank_offset=i * self.config.explorer.rollout_model.tensor_parallel_size
                + base_offset,
                world_size=world_size,
                group_name=ROLLOUT_WEIGHT_SYNC_GROUP_NAME,
                explorer_name=self.config.explorer.name,
                timeout=self.config.synchronizer.sync_timeout,
                state_dict_meta=state_dict_meta,
            )
            for i, model in enumerate(self.models)
        ]
        await asyncio.gather(*refs)

    async def setup_model_level_weight_sync_group(self):
        """Setup process group for each model, only used in serve mode."""
        refs = []
        world_size = self.config.explorer.rollout_model.tensor_parallel_size
        for model in self.models:
            master_address, master_port = await model.get_available_address.remote()
            self.logger.info(
                f"Initialize process group for model weight synchronization, "
                f"master_address={master_address}, master_port={master_port}, "
                f"world_size={world_size}"
            )
            refs.append(
                model.init_process_group.remote(
                    master_address=master_address,
                    master_port=master_port,
                    rank_offset=0,
                    world_size=world_size,
                    group_name=ROLLOUT_WEIGHT_SYNC_GROUP_NAME,
                    explorer_name=self.config.explorer.name,
                    timeout=self.config.synchronizer.sync_timeout,
                )
            )
        await asyncio.gather(*refs)

    async def _checkpoint_weights_update(self, step_num: Optional[int] = None) -> int:
        self.logger.info(f"Start to update model weights from checkpoint at step {step_num}.")
        step_num = await self.synchronizer.set_model_state_dict_with_step_num.remote(step_num)
        await asyncio.gather(*[model.sync_model.remote(step_num) for model in self.models])
        self.logger.info(f"Model weights updated to checkpoint at step {step_num}.")
        return step_num  # type: ignore

    async def _pull_latest_weights(self):
        self.logger.info("Start to pull latest model weights.")
        new_version = await self.synchronizer.wait_new_model_state_dict.remote(
            current_version=self.model_version,
            no_wait=(self.config.synchronizer.sync_style != SyncStyle.FIXED),
        )
        if new_version > self.model_version:
            if self.model_version != -1:
                self.logger.info(f"New model weights version: {new_version}")
                await asyncio.gather(
                    *[model.sync_model.remote(new_version) for model in self.models]
                )
            self.model_version = new_version
            self.last_sync_step = self.explore_step_num
            self.last_sync_successful = True
        else:
            self.logger.warning(
                f"No new model weights found, current version: {self.model_version}"
            )
            self.last_sync_successful = False

    async def _nccl_weights_update(self):
        new_version = await self.synchronizer.ready_to_nccl_sync.remote(
            "explorer", self.model_version
        )
        if new_version is None:
            self.logger.info("Trainer is not ready to sync weight. Skipping sync weight.")
            self.last_sync_successful = False
            return
        self.model_version = new_version
        await asyncio.gather(
            *[model.sync_model.remote(self.model_version) for model in self.models]
        )
        self.last_sync_step = self.explore_step_num
        self.last_sync_successful = True

    async def prepare(self) -> None:
        """Preparation before running."""
        try:
            # prepare experience pipeline
            if self.experience_pipeline:
                await self.experience_pipeline.prepare.remote()
            self.logger.info("Experience pipeline is ready.")
            # make sure all rollout models are ready
            run_api_ref = [model.prepare.remote() for model in self.models]
            run_api_ref.extend(
                model.prepare.remote() for models in self.auxiliary_models for model in models
            )
            await asyncio.gather(*run_api_ref)
            self.logger.info("All models are ready.")

<<<<<<< HEAD
            if not self.use_nccl_sync and self.model_type != "tinker":
                master_address, master_port = await self.models[0].get_available_address.remote()
                await self.setup_weight_sync_group(master_address, master_port)
=======
            if not self.use_nccl_sync:
                if self.config.mode == "serve":
                    # In serving mode, each engine will setup its own process group
                    await self.setup_model_level_weight_sync_group()
                else:
                    master_address, master_port = await self.models[
                        0
                    ].get_available_address.remote()
                    await self.setup_weight_sync_group(master_address, master_port)
>>>>>>> 38ba481c
            if self.config.mode != "serve":
                self.scheduler = Scheduler(self.config, self.models, self.auxiliary_models)
                await self.scheduler.start()
            if self.config.explorer.eval_on_startup and self.explore_step_num == 0:
                await self.eval()

            await self.synchronizer.set_explorer_status.remote(RunningStatus.REQUIRE_SYNC)
        except Exception as e:
            self.logger.error(f"Error during explorer preparation: {traceback.format_exc()}")
            await self.shutdown()
            raise e

    async def get_weight(self, name: str) -> torch.Tensor:
        """Get the weight of the loaded model (For checkpoint weights update)."""
        return self.state_dict[name]

    async def explore(self) -> str:
        """
        The timeline of the exploration process:
                 | <--------------------------------- one period -------------------------------------> |
        explorer | <---------------- step_1 --------------> |                                           |
                 |   | <---------------- step_2 --------------> |                                       |
                 |      ...                                                                             |
                 |          | <---------------- step_n ---------------> |                               |
                 |                  | <---------------------- eval --------------------> | <-- sync --> |
                 |--------------------------------------------------------------------------------------|
        trainer  | <-- idle --> | <-- step_1 --> | <-- step_2 --> | ... | <-- step_n --> | <-- sync --> |
        """
        while True:
            try:
                self.logger.info(f"Explore step {self.explore_step_num + 1} started.")
                explore_contionue = await self.explore_step()
                if not explore_contionue:
                    # TODO: support eval on last checkpoint
                    break
                if self.need_eval():
                    await self.eval()
                if await self.need_sync():
                    await self.sync_weight()
            except Exception:
                self.logger.error(f"Error in Explorer: {traceback.format_exc()}")
                break
        self.logger.info(
            f"--------------------\n> Explorer ({self.config.explorer.name}) finished.\n--------------------"
        )
        return self.config.explorer.name

    async def explore_step(self) -> bool:
        if self.explore_start_time is None:
            self.explore_start_time = time.time()
        try:
            tasks = await self.taskset.read_async()
        except StopAsyncIteration:
            self.logger.warning("No more tasks to explore. Stop exploring.")
            await self.save_checkpoint(sync_weight=False)
            await self.synchronizer.set_explorer_status.remote(
                RunningStatus.STOPPED,
                old_status=(
                    RunningStatus.RUNNING
                    if self.last_sync_successful
                    else RunningStatus.REQUIRE_SYNC
                ),
            )
            await self.shutdown()
            return False
        self.scheduler.schedule(tasks, batch_id=self.explore_step_num + 1)
        self.explore_step_num += 1
        return True

    async def need_sync(self) -> bool:
        if self.config.synchronizer.sync_style == SyncStyle.FIXED:
            if self.explore_step_num <= self.config.synchronizer.sync_offset:
                return False
            require_sync = (
                self.explore_step_num - self.config.synchronizer.sync_offset
            ) % self.config.synchronizer.sync_interval == 0
        else:
            require_sync = False
            if self.config.synchronizer.sync_style == SyncStyle.DYNAMIC_BY_EXPLORER:
                delta = self.explore_step_num - self.last_sync_step
                if delta >= self.config.synchronizer.sync_interval:
                    require_sync = True
            else:
                require_sync = await (
                    self.synchronizer.get_trainer_status.remote() == RunningStatus.REQUIRE_SYNC
                )
        if require_sync and self.last_sync_successful:
            await self.synchronizer.set_explorer_status.remote(
                RunningStatus.REQUIRE_SYNC, old_status=RunningStatus.RUNNING
            )
        return require_sync

    def need_eval(self) -> bool:
        return self.explore_step_num % self.config.explorer.eval_interval == 0

    async def eval(self):
        """Evaluation on all evaluation data samples."""
        self.eval_start_time = time.time()
        if len(self.config.buffer.explorer_input.eval_tasksets) == 0:
            self.logger.warning("No evaluation data samples. Skip evaluation.")
            return
        self.logger.info(f"Evaluation at step {self.explore_step_num} started.")

        if self.config.buffer.explorer_input.default_eval_workflow_type:
            self.logger.info(
                f"Use '{self.config.buffer.explorer_input.default_eval_workflow_type}' for evaluation."
            )

        for eval_taskset_config in self.config.buffer.explorer_input.eval_tasksets:
            self.logger.info(
                f"Evaluation on {eval_taskset_config.name} at step {self.explore_step_num} started."
            )
            eval_taskset = get_buffer_reader(eval_taskset_config)
            eval_batch_id = f"{self.explore_step_num}/{eval_taskset_config.name}"
            self.pending_eval_tasks.append((self.explore_step_num, eval_taskset_config.name))
            while True:
                try:
                    data = await eval_taskset.read_async()
                    self.scheduler.schedule(data, batch_id=eval_batch_id)
                except StopAsyncIteration:
                    break

    async def benchmark(self) -> bool:
        """Benchmark the model checkpoints."""
        # benchmark on the latest checkpoint
        if self.config.explorer.bench_on_latest_checkpoint:
            self.explore_step_num = await self._checkpoint_weights_update()
            await self.eval()
            await self._finish_eval_step(prefix="bench")
            return True

        # benchmark on base model
        if self.config.explorer.eval_on_startup:
            await self._finish_eval_step(prefix="bench")

        # benchmark on all checkpoints
        all_ckp_steps = sorted(
            [
                int(ckp.split("global_step_")[-1])
                for ckp in os.listdir(self.config.checkpoint_job_dir)
                if os.path.isdir(os.path.join(self.config.checkpoint_job_dir, ckp))
                and ckp.startswith("global_step_")
            ]
        )
        for step_num in all_ckp_steps:
            if step_num <= self.explore_step_num:
                continue
            self.explore_step_num = await self._checkpoint_weights_update(step_num=step_num)
            await self.eval()
            await self._finish_eval_step(prefix="bench")
        return True

    async def save_checkpoint(self, sync_weight: bool = False) -> None:
        if self.scheduler:
            if self.explore_step_num == 0:
                await self._finish_eval_step(step=0)
            else:
                await self._finish_steps(
                    self.last_monitored_step + 1, self.explore_step_num, self.model_version
                )
            self.last_monitored_step = self.explore_step_num

        if sync_weight:
            # sync weights
            self.logger.info(f"Explorer sync_weights at step {self.explore_step_num} started.")
            if self.use_nccl_sync:
                await self._nccl_weights_update()
            else:  # pull weights from Synchronizer
                await self._pull_latest_weights()
            self.logger.info(
                f"Explorer sync_weights at step {self.explore_step_num} finished, model version = {self.model_version}."
            )

        # save explore checkpoint
        self.state.save_explorer(
            current_step=self.explore_step_num,
            taskset_states=self.taskset.state_dict() if self.taskset else [],
        )

    async def sync_weight(self) -> None:
        """Synchronize model weights."""
        # call this method before training start to load the latest model weights
        await self.save_checkpoint(sync_weight=True)

    async def _finish_steps(self, start_step: int, end_step: int, model_version: int) -> None:
        for step in range(start_step, end_step + 1):
            self.logger.info(f"Waiting for step {step}")
            await self._finish_explore_step(step=step, model_version=model_version)
            await self._finish_eval_step(step=step)

        # Record the time: read_task + explore_step (>=1) + eval (if any)
        if self.explore_start_time is not None:
            metric = {"time/explorer_sync_interval": time.time() - self.explore_start_time}
            self.explore_start_time = None
            self.monitor.log(metric, step=end_step)

    async def _finish_explore_step(self, step: int, model_version: int) -> None:
        metric = {"rollout/model_version": model_version}
        with Timer(metric, "time/wait_explore_step"):
            statuses, exps = await self.scheduler.get_results(
                batch_id=step, min_num=self.min_wait_num
            )
        pipeline_metrics = await self.experience_pipeline.process.remote(exps)
        self.taskset.update(pipeline_metrics)
        metric.update(pipeline_metrics)
        if statuses:
            metric.update(gather_metrics([status.metrics[0] for status in statuses], "rollout"))
            metric["rollout/finished_task_count"] = len(statuses)
            self.monitor.log(metric, step=step)

    async def _finish_eval_step(self, step: Optional[int] = None, prefix: str = "eval") -> None:
        if not self.pending_eval_tasks:
            return
        step = step or self.explore_step_num
        metric = {}
        while self.pending_eval_tasks:
            eval_step, eval_task_name = self.pending_eval_tasks[0]
            if eval_step != step:
                return
            self.pending_eval_tasks.popleft()
            statuses, _ = await self.scheduler.get_results(batch_id=f"{step}/{eval_task_name}")
            metric[f"{prefix}/{eval_task_name}/finished_task_count"] = len(statuses)
            metric.update(
                gather_metrics(
                    [status.metrics[0] for status in statuses],
                    f"{prefix}/{eval_task_name}",
                    output_stats=["mean", "std"],
                )
            )
        if self.eval_start_time is not None:
            metric.update({"time/eval": time.time() - self.eval_start_time})
            self.eval_start_time = None
        self.monitor.log(metric, step)

    async def shutdown(self) -> None:
        if self.scheduler:
            await self.scheduler.stop()
            self.scheduler = None
        if self.experience_pipeline:
            await self.experience_pipeline.close.remote()
            self.experience_pipeline = None
        if self.monitor:
            self.monitor.close()
            self.monitor = None
        self.logger.info(
            f"Explorer ({self.config.explorer.name}) shutdown successfully at step {self.explore_step_num}."
        )

    async def is_alive(self) -> bool:
        """Check if the explorer is alive."""
        return True

    def _init_experience_pipeline(self) -> ray.actor.ActorHandle:
        """Init experience pipeline for the explorer."""
        if self.config.mode == "bench":
            return None
        node_id = ray.get_runtime_context().get_node_id()
        return (
            ray.remote(ExperiencePipeline)
            .options(
                name=f"{self.config.explorer.name}_pipeline",
                namespace=ray.get_runtime_context().namespace,
                scheduling_strategy=NodeAffinitySchedulingStrategy(
                    node_id=node_id,
                    soft=False,
                ),
            )
            .remote(self.config)
        )

    @Experimental
    async def serve(self) -> None:
        """Run the explorer in serving mode.

        In serving mode, the explorer starts an OpenAI compatible server to handle requests.
        Agent applications can be deployed separately and interact with the explorer via the API.


        .. code-block:: python

            import openai


            client = openai.OpenAI(
                base_url=f"{explorer_server_url}/v1",
                api_key="EMPTY",
            )
            response = client.chat.completions.create(
                model=config.model.model_path,
                messages=[{"role": "user", "content": "Hello!"}]
            )
        """
        from trinity.explorer.proxy.service import ExplorerService

        self.service = ExplorerService(
            self,
            listen_address=self.config.explorer.listen_address,
            port=self.config.explorer.proxy_port,
        )
        await self.service.serve()
        self.server_url = f"http://{ray.util.get_node_ip_address()}:{self.service.port}"
        self.logger.info(
            "======================================================\n"
            f"Starting Trinity Service on {self.server_url}\n"
            "======================================================"
        )
        self.state.save_explorer_server_url(self.server_url)
        while True:
            await asyncio.sleep(self.config.explorer.service_status_check_interval)
            # get the latest checkpoint
            model_version = await self.synchronizer.get_latest_model_version.remote()
            self.service.set_latest_model_version(model_version)

    @classmethod
    def get_actor(cls, config: Config):
        """Get a Ray actor for the explorer."""
        return (
            ray.remote(cls)
            .options(
                name=config.explorer.name,
                namespace=ray.get_runtime_context().namespace,
            )
            .remote(config)
        )<|MERGE_RESOLUTION|>--- conflicted
+++ resolved
@@ -199,12 +199,7 @@
             await asyncio.gather(*run_api_ref)
             self.logger.info("All models are ready.")
 
-<<<<<<< HEAD
             if not self.use_nccl_sync and self.model_type != "tinker":
-                master_address, master_port = await self.models[0].get_available_address.remote()
-                await self.setup_weight_sync_group(master_address, master_port)
-=======
-            if not self.use_nccl_sync:
                 if self.config.mode == "serve":
                     # In serving mode, each engine will setup its own process group
                     await self.setup_model_level_weight_sync_group()
@@ -213,7 +208,6 @@
                         0
                     ].get_available_address.remote()
                     await self.setup_weight_sync_group(master_address, master_port)
->>>>>>> 38ba481c
             if self.config.mode != "serve":
                 self.scheduler = Scheduler(self.config, self.models, self.auxiliary_models)
                 await self.scheduler.start()
