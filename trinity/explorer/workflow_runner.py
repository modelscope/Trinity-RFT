# -*- coding: utf-8 -*-
"""The Workflow Runner Moudle."""
import time
import traceback
import uuid
from collections import defaultdict
from dataclasses import dataclass
from typing import List, Optional

import ray

from trinity.buffer import get_buffer_writer
from trinity.common.config import Config
from trinity.common.experience import Experience
from trinity.common.models.model import InferenceModel, ModelWrapper
from trinity.common.workflows import Task
from trinity.utils.log import get_logger


@dataclass(frozen=True)
class Status:
    """Status of the task running result."""

    ok: bool
    metric: dict[str, float]
    message: Optional[str] = None


@ray.remote(scheduling_strategy="SPREAD")
class WorkflowRunner:
    """A Ray remote actor to run the workflow and put the returned experiences into the buffer."""

    def __init__(
        self,
        config: Config,
        model: InferenceModel,
        auxiliary_models: Optional[List[InferenceModel]] = None,
    ) -> None:
        self.config = config
        self.experience_buffer = get_buffer_writer(
            self.config.buffer.explorer_output,  # type: ignore
            self.config.buffer,
        )
        self.model = model
        self.model_wrapper = ModelWrapper(
            model,
            config.explorer.engine_type,
        )
        self.auxiliary_models = []
        if auxiliary_models is not None:
            for model in auxiliary_models:
                api_client = ModelWrapper(
                    model,
                    "vllm_async",
                ).get_openai_client()
                self.auxiliary_models.append(api_client)
        self.logger = get_logger(__name__)
        self.workflow_instance = None

    def is_alive(self):
        return True

    def _run_task(self, task: Task) -> List[Experience]:
        """Init workflow from the task and run it."""
        if task.workflow is None:
            raise ValueError("Workflow is not set in the task.")
<<<<<<< HEAD
        if (
            self.workflow_instance is None
            or not self.workflow_instance.__class__ == task.workflow
            or not self.workflow_instance.resettable
        ):
            self.workflow_instance = task.to_workflow(self.model_wrapper)
        else:
            self.workflow_instance.reset(task)
        return self.workflow_instance.run()
=======
        workflow = task.to_workflow(self.model_wrapper, self.auxiliary_models)
        return workflow.run()
>>>>>>> e3e1ad1d

    def run_task(self, task: Task) -> Status:
        """Run the task and return the states."""
        try:
            st = time.time()
            exps = self._run_task(task)
            assert exps is not None and len(exps) > 0, "An empty experience is generated"
            metrics: dict[str, List[float]] = defaultdict(list)
            # add run_id
            run_id = str(uuid.uuid4())
            for exp in exps:
                setattr(exp, "run_id", run_id)

                if not hasattr(exp, "info") or exp.info is None:
                    exp.info = {}
                exp.info["model_version"] = self.model_wrapper.get_ckp_version()

                if not hasattr(exp, "metrics") or exp.metrics is None:
                    exp.metrics = {}
                for k, v in exp.metrics.items():
                    metrics[k].append(v)
            # We get the average of metrics into the state
            metric = {}
            metric["time_per_task"] = time.time() - st
            if metrics:
                for k, v in metrics.items():
                    metric[k] = sum(v) / len(v)  # type: ignore
            if not task.is_eval:
                self.experience_buffer.write(exps)
            return Status(True, metric=metric)
        except Exception as e:
            error_trace_back = traceback.format_exc()
            self.logger.error(f"WorkflowRunner run task error: {e}\nTraceback:\n{error_trace_back}")
            return Status(False, metric={"time_per_task": time.time() - st}, message=str(e))<|MERGE_RESOLUTION|>--- conflicted
+++ resolved
@@ -64,20 +64,15 @@
         """Init workflow from the task and run it."""
         if task.workflow is None:
             raise ValueError("Workflow is not set in the task.")
-<<<<<<< HEAD
         if (
             self.workflow_instance is None
             or not self.workflow_instance.__class__ == task.workflow
             or not self.workflow_instance.resettable
         ):
-            self.workflow_instance = task.to_workflow(self.model_wrapper)
+            self.workflow_instance = task.to_workflow(self.model_wrapper, self.auxiliary_models)
         else:
             self.workflow_instance.reset(task)
         return self.workflow_instance.run()
-=======
-        workflow = task.to_workflow(self.model_wrapper, self.auxiliary_models)
-        return workflow.run()
->>>>>>> e3e1ad1d
 
     def run_task(self, task: Task) -> Status:
         """Run the task and return the states."""
