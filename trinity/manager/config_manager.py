--- conflicted
+++ resolved
@@ -458,14 +458,6 @@
                         "load_contents": st.session_state["actor_load_checkpoint"],
                         "save_contents": st.session_state["actor_save_checkpoint"],
                     },
-<<<<<<< HEAD
-                    "optim": {
-                        "lr": st.session_state["actor_lr"],
-                        "lr_warmup_steps_ratio": st.session_state["actor_lr_warmup_steps_ratio"],
-                        "warmup_style": st.session_state["actor_warmup_style"],
-                    },
-=======
->>>>>>> e3ba9546
                 },
                 "ref": {
                     "log_prob_micro_batch_size_per_gpu": st.session_state[
