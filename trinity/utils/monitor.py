--- conflicted
+++ resolved
@@ -16,18 +16,10 @@
     import mlflow
 except ImportError:
     mlflow = None
-<<<<<<< HEAD
-
-=======
->>>>>>> 82ba92ea
 try:
     import swanlab
 except ImportError:
     swanlab = None
-<<<<<<< HEAD
-
-=======
->>>>>>> 82ba92ea
 from torch.utils.tensorboard import SummaryWriter
 
 from trinity.common.config import Config
@@ -242,25 +234,7 @@
 @MONITOR.register_module("swanlab")
 class SwanlabMonitor(Monitor):
     """Monitor with SwanLab.
-<<<<<<< HEAD
     This monitor integrates with SwanLab (https://swanlab.cn/) to track experiments.
-=======
-
-    This monitor integrates with SwanLab (https://swanlab.cn/) to track experiments.
-
-    Supported monitor_args in config.monitor.monitor_args:
-                - api_key (Optional[str]): API key for swanlab.login(). If omitted, will read from env
-                    (SWANLAB_API_KEY, SWANLAB_APIKEY, SWANLAB_KEY, SWANLAB_TOKEN) or assume prior CLI login.
-        - workspace (Optional[str]): Organization/username workspace.
-        - mode (Optional[str]): "cloud" | "local" | "offline" | "disabled".
-        - logdir (Optional[str]): Local log directory when in local/offline modes.
-        - experiment_name (Optional[str]): Explicit experiment name. Defaults to "{name}_{role}".
-        - description (Optional[str]): Experiment description.
-        - tags (Optional[List[str]]): Tags to attach. Role and group are appended automatically.
-        - id (Optional[str]): Resume target run id (21 chars) when using resume modes.
-        - resume (Optional[Literal['must','allow','never']|bool]): Resume policy.
-        - reinit (Optional[bool]): Whether to re-init on repeated init() calls.
->>>>>>> 82ba92ea
     """
 
     def __init__(
@@ -270,7 +244,6 @@
             swanlab is not None
         ), "swanlab is not installed. Please install it to use SwanlabMonitor."
 
-<<<<<<< HEAD
         monitor_args = (
             (config.monitor.monitor_args or {})
             if config and getattr(config, "monitor", None)
@@ -287,20 +260,6 @@
                 get_logger(__name__).warning(
                     f"Swanlab login failed, but continuing initialization: {e}"
                 )
-=======
-        monitor_args = (config.monitor.monitor_args or {}) if config and getattr(config, "monitor", None) else {}
-
-        # Optional API login via code if provided; otherwise try environment, then rely on prior `swanlab login`.
-        api_key = os.environ.get("SWANLAB_API_KEY")
-        if api_key:
-            try:
-                swanlab.login(api_key=api_key, save=True)
-            except Exception:
-                # Best-effort login; continue to init which may still work if already logged in
-                pass
-        else:
-            raise RuntimeError("Swanlab API key not found in environment variable SWANLAB_API_KEY.")
->>>>>>> 82ba92ea
 
         # Compose tags (ensure list and include role/group markers)
         tags = monitor_args.get("tags") or []
@@ -313,18 +272,10 @@
 
         # Determine experiment name
         exp_name = monitor_args.get("experiment_name") or f"{name}_{role}"
-<<<<<<< HEAD
-=======
-        self.exp_name = exp_name
->>>>>>> 82ba92ea
 
         # Prepare init kwargs, passing only non-None values to respect library defaults
         init_kwargs = {
             "project": project,
-<<<<<<< HEAD
-=======
-            "workspace": monitor_args.get("workspace"),
->>>>>>> 82ba92ea
             "experiment_name": exp_name,
             "description": monitor_args.get("description"),
             "tags": tags or None,
@@ -338,7 +289,6 @@
         # Strip None values to avoid overriding swanlab defaults
         init_kwargs = {k: v for k, v in init_kwargs.items() if v is not None}
 
-<<<<<<< HEAD
         # Convert config to a plain dict for SwanLab config logging
         cfg_dict = None
         if config is not None:
@@ -359,17 +309,10 @@
         if cfg_dict is not None:
             init_kwargs["config"] = cfg_dict
 
-=======
->>>>>>> 82ba92ea
         self.logger = swanlab.init(**init_kwargs)
         self.console_logger = get_logger(__name__, in_ray_actor=True)
 
     def log_table(self, table_name: str, experiences_table: pd.DataFrame, step: int):
-<<<<<<< HEAD
-=======
-        assert swanlab is not None, "swanlab is not installed. Please install it to use SwanlabMonitor."
-
->>>>>>> 82ba92ea
         # Convert pandas DataFrame to SwanLab ECharts Table
         headers: List[str] = list(experiences_table.columns)
         # Ensure rows are native Python types
@@ -386,47 +329,26 @@
     def log(self, data: dict, step: int, commit: bool = False) -> None:
         """Log metrics."""
         # SwanLab doesn't use commit flag; keep signature for compatibility
-<<<<<<< HEAD
         swanlab.log(data, step=step)
         self.console_logger.info(f"Step {step}: {data}")
-=======
-        assert swanlab is not None, "swanlab is not installed. Please install it to use SwanlabMonitor."
-        swanlab.log(data, step=step)
-        self.console_logger.info(f"Step {step}: {data}")
-        with open(f"{self.exp_name}.log", "a") as f:
-            f.write(f"Step {step}: {data}\n")
-
->>>>>>> 82ba92ea
 
     def close(self) -> None:
         try:
             # Prefer run.finish() if available
             if hasattr(self, "logger") and hasattr(self.logger, "finish"):
                 self.logger.finish()
-<<<<<<< HEAD
             elif swanlab:
                 # Fallback to global finish
                 swanlab.finish()
         except Exception as e:
             logger = getattr(self, "console_logger", get_logger(__name__))
             logger.warning(f"Error closing Swanlab monitor: {e}")
-=======
-            else:
-                # Fallback to global finish
-                swanlab.finish()
-        except Exception:
-            pass
->>>>>>> 82ba92ea
 
     @classmethod
     def default_args(cls) -> Dict:
         """Return default arguments for the monitor."""
-<<<<<<< HEAD
         return {
             "api_key": None,
             "mode": "cloud",
             "logdir": None,
-        }
-=======
-        return {}
->>>>>>> 82ba92ea
+        }