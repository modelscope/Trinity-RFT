--- conflicted
+++ resolved
@@ -145,17 +145,6 @@
             ray_worker_group_cls,
         )
         self.init_workers()
-<<<<<<< HEAD
-        self.monitor = MONITOR.get(global_config.monitor.monitor_type)(
-            project=config.trainer.project_name,
-            group=config.trainer.group_name,
-            name=config.trainer.experiment_name,
-            role=global_config.trainer.name,
-            config=global_config,
-        )
-        self.reset_experiences_example_table()
-=======
->>>>>>> 8d6daeaa
         self.logger = get_logger(__name__)
         self.last_full_save_step = None
 
@@ -258,9 +247,6 @@
         self.actor_rollout_wg = all_wg["actor"]
         self.actor_rollout_wg.init_model()
 
-    def reset_experiences_example_table(self):
-        self.sample_exps_to_log = []
-
     @property
     def train_step_num(self) -> int:
         return self.global_steps
@@ -281,7 +267,6 @@
         # TODO: compute total training steps
         self.total_training_steps = self.config.trainer.total_training_steps or sys.maxsize
 
-<<<<<<< HEAD
     def save_state_dict(self):  # checkpoint sync
         local_global_step_folder = os.path.join(
             self.config.trainer.default_local_dir, f"global_step_{self.global_steps}"
@@ -300,22 +285,10 @@
     def upload_state_dict(self):  # state dict sync
         self.actor_rollout_wg.upload_state_dict(self.global_steps)
 
-    def train_step(self) -> bool:  # noqa C901
-=======
     def train_step(self, batch: Experiences) -> Tuple[bool, Dict]:  # noqa C901
->>>>>>> 8d6daeaa
         self.logger.info(f"Training at step {self.global_steps + 1} started.")
         batch = to_data_proto(batch)
         metrics = {}
-<<<<<<< HEAD
-        try:
-            batch, sample_metrics, exp_samples = self.sample_strategy.sample(self.global_steps + 1)
-            prefix_metrics(sample_metrics, "sample", metrics)
-        except StopIteration:
-            self.logger.info("No more data to train. Stop training.")
-            return False
-=======
->>>>>>> 8d6daeaa
         self.global_steps += 1
         self.logger.info(f"Sampling at step {self.global_steps} done.")
         timing_raw = {}
