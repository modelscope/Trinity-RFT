# -*- coding: utf-8 -*-
"""veRL Trainer Class

Modified from verl/trainer/ppo/ray_trainer.py
"""
import os
from typing import Tuple

import pandas as pd
import ray
import torch
from omegaconf import OmegaConf
from verl.utils import hf_tokenizer
from verl.utils.fs import copy_local_path_from_hdfs

<<<<<<< HEAD
from trinity.algorithm import ADVANTAGE_FN
from trinity.common.config import Config
=======
from trinity.common.config import AlgorithmConfig, Config
>>>>>>> 5cd6cb67
from trinity.common.constants import AlgorithmType
from trinity.common.experience import Experiences
from trinity.trainer.trainer import TrainEngineWrapper
from trinity.trainer.verl.ray_trainer import (
    DataProto,
    RayPPOTrainer,
    RayWorkerGroup,
    ResourcePoolManager,
    Role,
    _timer,
    apply_kl_penalty,
    compute_data_metrics,
    compute_throughout_metrics,
    compute_timing_metrics,
    find_latest_ckpt_path,
    np,
    pprint,
    reduce_metrics,
)
from trinity.utils.monitor import Monitor


class _InternalDataLoader:
    def __init__(self, config):
        self.config = config
        self.dataset = None
        self.index = 0
        self.experience_buffer = None

    def state_dict(self):
        return None

    def load_state_dict(self, *args, **kwargs):
        pass

    def __getstate__(self):
        state = self.__dict__.copy()
        return state

    def __setstate__(self, state):
        self.__dict__.update(state)

    def __iter__(self):
        self.index = 0
        return self

    def __next__(self):
        raise StopIteration


class VerlPPOTrainerWrapper(RayPPOTrainer, TrainEngineWrapper):
    """A wrapper for verl.trainer.ppo.RayPPOTrainer."""

    def __init__(
        self,
        global_config: Config,
    ):
        train_config = global_config.trainer
        config = OmegaConf.structured(train_config.trainer_config)
        # download the checkpoint from hdfs
        local_path = copy_local_path_from_hdfs(config.actor_rollout_ref.model.path)

        # instantiate tokenizer

        tokenizer = hf_tokenizer(local_path)

        # define worker classes
        if config.actor_rollout_ref.actor.strategy == "fsdp":
            assert config.actor_rollout_ref.actor.strategy == config.critic.strategy
            from trinity.trainer.verl.fsdp_workers import (
                ActorRolloutRefWorker,
                CriticWorker,
            )

            ray_worker_group_cls = RayWorkerGroup

        elif config.actor_rollout_ref.actor.strategy == "megatron":
            raise NotImplementedError("Not support megatron for now.")

        else:
            raise NotImplementedError

        role_worker_mapping = {
            Role.ActorRollout: ray.remote(ActorRolloutRefWorker),
            Role.Critic: ray.remote(CriticWorker),
            Role.RefPolicy: ray.remote(ActorRolloutRefWorker),
        }

        global_pool_id = "global_pool"
        resource_pool_spec = {
            global_pool_id: [config.trainer.n_gpus_per_node] * config.trainer.nnodes,
        }
        mapping = {
            Role.ActorRollout: global_pool_id,
            Role.Critic: global_pool_id,
            Role.RefPolicy: global_pool_id,
        }

        resource_pool_manager = ResourcePoolManager(
            resource_pool_spec=resource_pool_spec, mapping=mapping
        )

        super().__init__(
            config,
            tokenizer,
            role_worker_mapping,
            resource_pool_manager,
            ray_worker_group_cls,
        )
        self.init_workers()
<<<<<<< HEAD
        self.algorithm_type = (
            AlgorithmType.PPO
        )  # TODO: initialize algorithm_type according to config

        # specify advantage function for various rft algorithms
        algo_config = global_config.algorithm
        if algo_config.algorithm_type.is_rft():
            adv_fn_type = algo_config.advantage_fn_type
            adv_fn_args = algo_config.get(
                "advantage_fn_args", {}
            )  # TODO (yanxi): does this work properly??
            self.advantage_fn = ADVANTAGE_FN.get(adv_fn_type)(**adv_fn_args)

=======
        self.algorithm_type = AlgorithmType.PPO
>>>>>>> 5cd6cb67
        self.logger = Monitor(
            project=config.trainer.project_name,
            name=config.trainer.experiment_name,
            role="trainer",
            config=global_config,
        )
        self.reset_experiences_example_table()

    def reset_experiences_example_table(self):
        self.experiences_example_table = pd.DataFrame(
            columns=["step", "reward", "prompt", "response"]
        )

    def prepare(self):
        self.actor_rollout_wg.setup_weight_sync_group()

        self.global_steps = 0
        self.sft_warmup_step_num = 0

        # load checkpoint before doing anything
        self._load_checkpoint()
        self.sft_warmup_step_num = min(self.global_steps, self.config.trainer.sft_warmup_steps)

        # perform validation before training
        # currently, we only support validation using the reward_function.
        if self.val_reward_fn is not None and self.config.trainer.get("val_before_train", True):
            val_metrics = self._validate()
            pprint(f"Initial validation metrics: {val_metrics}")
            self.logger.log(data=val_metrics, step=self.global_steps)
            if self.config.trainer.get("val_only", False):
                return

        # we start from step 1
        self.global_steps += 1

    def _create_dataloader(self):
        self.train_dataloader = _InternalDataLoader(self.config)
        # TODO: compute total training steps
        # if self.algorithm_type.is_dpo():
        #     train_batch_size = self.config.buffer.read_batch_size
        #     total_epochs = self.config.trainer.total_epochs
        #     from math import ceil

        #     self.total_training_steps = ceil(
        #         self.train_dataloader.size() // train_batch_size * total_epochs
        #     )
        #     if not self.config.actor_rollout_ref.actor.optim.total_training_steps > 0:
        #         self.config.actor_rollout_ref.actor.optim.total_training_steps = (
        #             self.total_training_steps
        #         )
        #     if not self.config.critic.optim.total_training_steps > 0:
        #         self.config.critic.optim.total_training_steps = self.total_training_steps
        # else:
        self.total_training_steps = float("inf")

    def train_dpo_step(self, experiences: Experiences) -> Tuple[bool, int]:
        metrics = {}
        timing_raw = {}

        with _timer("step", timing_raw):
            # generate a batch
            attention_mask = experiences.attention_masks
            cumsum = torch.cumsum(attention_mask, dim=-1)
            position_ids = torch.clip(cumsum - 1, 0, None).long()

            batch = DataProto.from_single_dict(
                {
                    "uid": np.array(experiences.run_ids),  # useless
                    "position_ids": position_ids,
                    "input_ids": experiences.tokens.long(),
                    "responses": experiences.tokens[:, experiences.prompt_length :].long(),
                    "attention_mask": attention_mask.long(),
                    "response_mask": (
                        experiences.action_masks[:, experiences.prompt_length :].long()
                        if hasattr(experiences, "action_masks")
                        and experiences.action_masks is not None
                        else attention_mask[:, experiences.prompt_length :].long()
                    ),
                }
            )
            batch.meta_info["temperature"] = self.config.actor_rollout_ref.rollout.temperature

            # self._balance_batch(batch, metrics=metrics)  # _balance_batch will shuffle the batch, which will break DPO
            # TODO: implement a new _balance_batch for DPO

            # compute global_valid tokens
            batch.meta_info["global_token_num"] = torch.sum(
                batch.batch["attention_mask"], dim=-1
            ).tolist()

            if self.use_reference_policy:
                # compute reference log_prob
                with _timer("ref", timing_raw):
                    ref_log_prob = self.ref_policy_wg.compute_ref_log_prob(batch)
                    batch = batch.union(ref_log_prob)

            # update actor
            with _timer("update_actor", timing_raw):
                actor_output = self.actor_rollout_wg.update_actor(batch)
            actor_output_metrics = reduce_metrics(actor_output.meta_info["metrics"])
            metrics.update(actor_output_metrics)

        # collect metrics
        metrics.update(compute_timing_metrics(batch=batch, timing_raw=timing_raw))

        self.logger.log(data=metrics, step=self.global_steps)

        # save checkpoint
        if (
            self.config.trainer.save_freq > 0
            and self.global_steps % self.config.trainer.save_freq == 0
        ):
            with _timer("save_checkpoint", timing_raw):
                self._save_checkpoint()

        self.global_steps += 1
        return True, self.global_steps - 1

    def train_sft_step(self, experiences: Experiences) -> Tuple[bool, int]:
        if self.sft_warmup_step_num >= self.config.trainer.sft_warmup_steps:
            return False, self.global_steps - 1
        metrics = {}
        timing_raw = {}

        with _timer("step", timing_raw):
            # generate a batch
            attention_mask = experiences.attention_masks
            cumsum = torch.cumsum(attention_mask, dim=-1)
            position_ids = torch.clip(cumsum - 1, 0, None).long()

            batch = DataProto.from_single_dict(
                {
                    "uid": np.array(experiences.run_ids),
                    "position_ids": position_ids,
                    "input_ids": experiences.tokens.long(),
                    "responses": experiences.tokens[:, experiences.prompt_length :].long(),
                    "attention_mask": attention_mask.long(),
                    "response_mask": (
                        experiences.action_masks[:, experiences.prompt_length :].long()
                        if hasattr(experiences, "action_masks")
                        and experiences.action_masks is not None
                        else attention_mask[:, experiences.prompt_length :].long()
                    ),
                }
            )
            batch.meta_info["temperature"] = self.config.actor_rollout_ref.rollout.temperature

            self._balance_batch(batch, metrics=metrics)  # TODO this may affect multi-turn

            # compute global_valid tokens
            batch.meta_info["global_token_num"] = torch.sum(
                batch.batch["attention_mask"], dim=-1
            ).tolist()

            if self.use_reference_policy:
                # compute reference log_prob
                with _timer("ref", timing_raw):
                    ref_log_prob = self.ref_policy_wg.compute_ref_log_prob(batch)
                    batch = batch.union(ref_log_prob)

            # update actor
            with _timer("update_actor", timing_raw):
                actor_output = self.actor_rollout_wg.update_actor(batch)
            actor_output_metrics = reduce_metrics(actor_output.meta_info["metrics"])
            metrics.update(actor_output_metrics)

        # collect metrics
        metrics.update(compute_timing_metrics(batch=batch, timing_raw=timing_raw))

        # TODO: log as sft metrics
        self.logger.log(data=metrics, step=self.global_steps)
        self.sft_warmup_step_num += 1
        self.global_steps += 1
        if self.sft_warmup_step_num == self.config.trainer.sft_warmup_steps:
            self.logger.log(
                data={"sft_warmup_steps": self.sft_warmup_step_num},
                step=self.global_steps - 1,
            )
            with _timer("save_checkpoint", timing_raw):
                self._save_checkpoint()
            return False, self.global_steps - 1
        return True, self.global_steps - 1

    def train_rft_step(self, experiences: Experiences) -> Tuple[bool, int]:
        metrics = {}
        timing_raw = {}

        with _timer("step", timing_raw):
            # Convert rewards to token_level_rewards
            attention_mask = experiences.attention_masks
            token_level_rewards = torch.zeros(attention_mask.shape, dtype=experiences.rewards.dtype)
            cumsum = torch.cumsum(attention_mask, dim=-1)
            eos_mask_idx = cumsum.argmax(dim=-1)
            position_ids = torch.clip(cumsum - 1, 0, None).long()
            token_level_rewards[
                torch.arange(experiences.batch_size), eos_mask_idx
            ] = experiences.rewards
            token_level_rewards = token_level_rewards[:, experiences.prompt_length :]

            batch = DataProto.from_single_dict(
                {
                    "uid": np.array(experiences.run_ids),
                    "position_ids": position_ids,
                    "input_ids": experiences.tokens.long(),
                    "responses": experiences.tokens[:, experiences.prompt_length :].long(),
                    "attention_mask": attention_mask.long(),
                    "response_mask": (
                        experiences.action_masks[:, experiences.prompt_length :].long()
                        if hasattr(experiences, "action_masks")
                        and experiences.action_masks is not None
                        else attention_mask[:, experiences.prompt_length :].long()
                    ),
                    "token_level_scores": token_level_rewards,
                    "old_log_probs": experiences.logprobs[:, experiences.prompt_length :],  # type: ignore
                }
            )
            batch.meta_info["temperature"] = self.config.actor_rollout_ref.rollout.temperature

            if self.config.trainer.balance_batch:
                self._balance_batch(batch, metrics=metrics)  # TODO this may affect multi-turn

            # compute global_valid tokens
            batch.meta_info["global_token_num"] = torch.sum(
                batch.batch["attention_mask"], dim=-1
            ).tolist()

            if self.use_reference_policy:
                # compute reference log_prob
                with _timer("ref", timing_raw):
                    ref_log_prob = self.ref_policy_wg.compute_ref_log_prob(batch)
                    batch = batch.union(ref_log_prob)

            # compute values
            if self.use_critic:
                with _timer("values", timing_raw):
                    values = self.critic_wg.compute_values(batch)
                    batch = batch.union(values)

            with _timer("adv", timing_raw):
                # compute rewards. apply_kl_penalty if available
                if not self.config.actor_rollout_ref.actor.get("use_kl_loss", False):
                    batch, kl_metrics = apply_kl_penalty(
                        batch,
                        kl_ctrl=self.kl_ctrl,
                        kl_penalty=self.config.algorithm.kl_penalty,
                    )
                    metrics.update(kl_metrics)
                else:
                    batch.batch["token_level_rewards"] = batch.batch["token_level_scores"]

                # compute advantages, executed on the driver process
                batch, _ = self.advantage_fn(batch)

            # update critic
            if self.use_critic:
                with _timer("update_critic", timing_raw):
                    critic_output = self.critic_wg.update_critic(batch)
                critic_output_metrics = reduce_metrics(critic_output.meta_info["metrics"])
                metrics.update(critic_output_metrics)

            # implement critic warmup
            if self.config.trainer.critic_warmup <= self.global_steps:
                # update actor
                with _timer("update_actor", timing_raw):
                    actor_output = self.actor_rollout_wg.update_actor(batch)
                    # TODO add send weight explorer
                actor_output_metrics = reduce_metrics(actor_output.meta_info["metrics"])
                metrics.update(actor_output_metrics)

            if (
                self.config.trainer.save_freq > 0
                and self.global_steps % self.config.trainer.save_freq == 0
            ):
                with _timer("save_checkpoint", timing_raw):
                    self._save_checkpoint()

        # collect metrics
        metrics.update(compute_data_metrics(batch=batch, use_critic=self.use_critic))
        metrics.update(compute_timing_metrics(batch=batch, timing_raw=timing_raw))
        n_gpus = self.resource_pool_manager.get_n_gpus()
        metrics.update(
            compute_throughout_metrics(batch=batch, timing_raw=timing_raw, n_gpus=n_gpus)
        )

        if self.config.enable_preview:
            self._log_experiences(experiences)

        # TODO: make a canonical logger that supports various backend
        self.logger.log(data=metrics, step=self.global_steps)

        self.global_steps += 1

        if self.global_steps >= self.total_training_steps:
            if (
                self.config.trainer.save_freq > 0
                and (self.global_steps - 1) % self.config.trainer.save_freq != 0
            ):
                with _timer("save_checkpoint", timing_raw):
                    self._save_checkpoint()
            # stop training
            return False, self.global_steps - 1
        else:
            # continue
            return True, self.global_steps - 1

    def _log_single_experience(
        self, experiences: Experiences, idx: int, skip_special_tokens: bool
    ) -> None:
        reward = experiences.rewards[idx]
        attn_mask = experiences.attention_masks[idx].bool()
        prompt_token = experiences.tokens[idx][: experiences.prompt_length][
            attn_mask[: experiences.prompt_length]
        ]
        response_token = experiences.tokens[idx][experiences.prompt_length :][
            attn_mask[experiences.prompt_length :]
        ]
        prompt_text = self.tokenizer.decode(prompt_token, skip_special_tokens=skip_special_tokens)
        response_text = self.tokenizer.decode(
            response_token, skip_special_tokens=skip_special_tokens
        )
        new_row = pd.DataFrame(
            {
                "step": [self.global_steps],
                "reward": [reward],
                "prompt": [prompt_text],
                "response": [response_text],
            }
        )
        self.experiences_example_table = pd.concat(
            [self.experiences_example_table, new_row], ignore_index=True
        )

    def _log_experiences(self, experiences: Experiences) -> None:
        skip_special_tokens = False
        reward_max_id = torch.argmax(experiences.rewards)
        self._log_single_experience(experiences, reward_max_id, skip_special_tokens)

        reward_min_id = torch.argmin(experiences.rewards)
        self._log_single_experience(experiences, reward_min_id, skip_special_tokens)

        if self.global_steps % self.config.trainer.sync_freq == 0:
            self.logger.log_table(
                "rollout_examples", self.experiences_example_table, self.global_steps
            )
            self.reset_experiences_example_table()

    def save_checkpoint(self) -> None:
        self._save_checkpoint()

    def sync_weight(self) -> None:
        self.actor_rollout_wg.sync_weight()

    def set_algorithm(self, algorithm_config: AlgorithmConfig) -> None:
        self.actor_rollout_wg.set_algorithm(algorithm_config)
        if self.algorithm_type.is_sft() and (not algorithm_config.algorithm_type.is_sft()):
            self.sft_to_rft()
        self.algorithm_type = algorithm_config.algorithm_type

    def sft_to_rft(self) -> None:
        # load from hdfs
        if self.config.trainer.default_hdfs_dir is not None:
            raise NotImplementedError("load from hdfs is not implemented yet")
        else:
            checkpoint_folder = self.config.trainer.default_local_dir  # TODO: check path
            if not os.path.isabs(checkpoint_folder):
                working_dir = os.getcwd()
                checkpoint_folder = os.path.join(working_dir, checkpoint_folder)
            global_step_folder = find_latest_ckpt_path(checkpoint_folder)  # None if no latest

        # find global_step_folder
        if self.config.trainer.resume_mode == "auto":
            if global_step_folder is None:
                print("Training from scratch")
                return
        else:
            if not (self.config.trainer.resume_from_path and global_step_folder is not None):
                assert isinstance(
                    self.config.trainer.resume_mode, str
                ), "resume ckpt must be str type"
                assert (
                    "global_step_" in self.config.trainer.resume_mode
                ), "resume ckpt must specify the global_steps"
                global_step_folder = self.config.trainer.resume_mode
                if not os.path.isabs(global_step_folder):
                    working_dir = os.getcwd()
                    global_step_folder = os.path.join(working_dir, global_step_folder)
        print(f"Load from checkpoint folder: {global_step_folder}")
        # set global step
        self.global_steps = int(global_step_folder.split("global_step_")[-1])

        print(f"Setting global step to {self.global_steps}")
        print(f"Resuming from {global_step_folder}")

        actor_path = os.path.join(global_step_folder, "actor")
        print(f"Loading actor from {actor_path} to ref_policy_wg")
        self.ref_policy_wg.load_checkpoint(actor_path, del_local_after_load=False)
        self.actor_rollout_wg.clear_optimizer_state()
        if self.use_critic:
            self.critic_wg.clear_optimizer_state()
        print("sft to rft finished")

    def shutdown(self) -> None:
        pass<|MERGE_RESOLUTION|>--- conflicted
+++ resolved
@@ -13,12 +13,8 @@
 from verl.utils import hf_tokenizer
 from verl.utils.fs import copy_local_path_from_hdfs
 
-<<<<<<< HEAD
 from trinity.algorithm import ADVANTAGE_FN
-from trinity.common.config import Config
-=======
 from trinity.common.config import AlgorithmConfig, Config
->>>>>>> 5cd6cb67
 from trinity.common.constants import AlgorithmType
 from trinity.common.experience import Experiences
 from trinity.trainer.trainer import TrainEngineWrapper
@@ -129,10 +125,7 @@
             ray_worker_group_cls,
         )
         self.init_workers()
-<<<<<<< HEAD
-        self.algorithm_type = (
-            AlgorithmType.PPO
-        )  # TODO: initialize algorithm_type according to config
+        self.algorithm_type = AlgorithmType.PPO
 
         # specify advantage function for various rft algorithms
         algo_config = global_config.algorithm
@@ -143,9 +136,6 @@
             )  # TODO (yanxi): does this work properly??
             self.advantage_fn = ADVANTAGE_FN.get(adv_fn_type)(**adv_fn_args)
 
-=======
-        self.algorithm_type = AlgorithmType.PPO
->>>>>>> 5cd6cb67
         self.logger = Monitor(
             project=config.trainer.project_name,
             name=config.trainer.experiment_name,
