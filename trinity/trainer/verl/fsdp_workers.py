--- conflicted
+++ resolved
@@ -562,12 +562,8 @@
                 optimizer=self.actor.actor_optimizer,
                 lr_scheduler=self.actor_lr_scheduler,
                 processing_class=self.processor if self.processor is not None else self.tokenizer,
-<<<<<<< HEAD
-                checkpoint_contents=self.config.actor.checkpoint.contents,
+                checkpoint_config=self.config.actor.checkpoint,
                 config=self.config.synchronizer,
-=======
-                checkpoint_config=self.config.actor.checkpoint,
->>>>>>> 15f8a8bb
             )
 
     @register(dispatch_mode=Dispatch.ONE_TO_ALL)
