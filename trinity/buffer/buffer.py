--- conflicted
+++ resolved
@@ -41,17 +41,11 @@
     elif storage_config.storage_type == StorageType.FILE:
         from trinity.buffer.reader.file_reader import FILE_READERS
 
-<<<<<<< HEAD
-        file_read_type = storage_config.algorithm_type
+        algorithm_type = storage_config.algorithm_type
         if storage_config.raw:
             file_read_type = "raw"
-        elif file_read_type is not None:
-            file_read_type = file_read_type.value
-=======
-        algorithm_type = storage_config.algorithm_type
-        if algorithm_type is not None:
+        elif algorithm_type is not None:
             file_read_type = algorithm_type
->>>>>>> 99a772a7
         else:
             file_read_type = "rollout"
         return FILE_READERS.get(file_read_type)(storage_config, buffer_config)  # type: ignore
