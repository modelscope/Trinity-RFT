--- conflicted
+++ resolved
@@ -67,12 +67,8 @@
         self.response_key = meta.format.response_key
         self.read_batch_size = config.read_batch_size
         self.dataset = _HFBatchReader(
-<<<<<<< HEAD
-            load_dataset(meta.path, name=subset_name, split=self.split, trust_remote_code=True)
-=======
-            load_dataset(meta.path, name=subset_name, split=self.split),
+            load_dataset(meta.path, name=subset_name, split=self.split, trust_remote_code=True),
             max_epoch=meta.total_epochs,
->>>>>>> 99a772a7
         )  # TODO: support resume
         self.tokenizer = transformers.AutoTokenizer.from_pretrained(config.tokenizer_path)
 
@@ -148,12 +144,8 @@
         self.rejected_key = meta.format.rejected_key
         self.read_batch_size = config.read_batch_size
         self.dataset = _HFBatchReader(
-<<<<<<< HEAD
-            load_dataset(meta.path, name=subset_name, split=self.split, trust_remote_code=True)
-=======
-            load_dataset(meta.path, name=subset_name, split=self.split),
+            load_dataset(meta.path, name=subset_name, split=self.split, trust_remote_code=True),
             max_epoch=meta.total_epochs,
->>>>>>> 99a772a7
         )  # TODO: support resume
         self.tokenizer = transformers.AutoTokenizer.from_pretrained(config.tokenizer_path)
 
