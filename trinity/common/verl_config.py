--- conflicted
+++ resolved
@@ -323,26 +323,6 @@
             logger.info("Using GRPO `adv_estimator` for GRPO")
             self.algorithm.adv_estimator = AdvantageEstimator.GRPO.value
 
-<<<<<<< HEAD
-        # copy trainer related config from global config
-        # TODO: use a better way to sync config
-        if config.algorithm.gamma is not None:
-            self.algorithm.gamma = config.algorithm.gamma
-        if config.algorithm.lam is not None:
-            self.algorithm.lam = config.algorithm.lam
-        if config.trainer.actor_use_kl_loss is not None:
-            self.actor_rollout_ref.actor.use_kl_loss = config.trainer.actor_use_kl_loss
-        if config.trainer.actor_kl_loss_coef is not None:
-            self.actor_rollout_ref.actor.kl_loss_coef = config.trainer.actor_kl_loss_coef
-        if config.trainer.actor_entropy_coef is not None:
-            self.actor_rollout_ref.actor.entropy_coeff = config.trainer.actor_entropy_coef
-        if config.trainer.actor_grad_clip is not None:
-            self.actor_rollout_ref.actor.grad_clip = config.trainer.actor_grad_clip
-        if config.trainer.actor_clip_ratio is not None:
-            self.actor_rollout_ref.actor.clip_ratio = config.trainer.actor_clip_ratio
-
-=======
->>>>>>> efff1b7c
         if self.actor_rollout_ref.actor.algorithm_type.is_dpo():  # for DPO
             if not self.actor_rollout_ref.actor.use_kl_loss:
                 self.actor_rollout_ref.actor.use_kl_loss = True
