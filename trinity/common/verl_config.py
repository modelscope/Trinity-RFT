from dataclasses import dataclass, field
from typing import Any, Dict, List, Optional

from omegaconf import OmegaConf

from trinity.common.config import BufferConfig, Config, SynchronizerConfig
from trinity.common.constants import AlgorithmType


@dataclass
class Data:
    tokenizer: Optional[str] = None
    train_files: str = ""
    val_files: str = ""
    prompt_key: str = "prompt"
    max_prompt_length: int = 512
    max_response_length: int = 512
    train_batch_size: int = 1024
    val_batch_size: Optional[int] = None
    return_raw_input_ids: bool = False
    return_raw_chat: bool = False
    shuffle: bool = True
    filter_overlong_prompts: bool = False
    truncation: str = "error"
    image_key: str = "images"


@dataclass
class ActorModel:
    path: str = ""
    external_lib: Optional[str] = None
    override_config: Dict[str, Any] = field(default_factory=dict)
    enable_gradient_checkpointing: bool = True
    use_remove_padding: bool = False


@dataclass
class Optim:
    lr: float = 1e-6
    lr_warmup_steps: int = -1
    lr_warmup_steps_ratio: float = 0.0
    min_lr_ratio: Optional[float] = 0.0
    warmup_style: str = "constant"
    total_training_steps: int = -1
    beta1: float = 0.9
    beta2: float = 0.999


@dataclass
class WrapPolicy:
    min_num_params: int = 0


@dataclass
class FSDPConfig:
    wrap_policy: WrapPolicy = field(default_factory=WrapPolicy)
    min_num_params: int = 0
    param_offload: bool = False
    optimizer_offload: bool = False
    fsdp_size: int = -1


@dataclass
class Checkpoint:
    contents: List[str] = field(default_factory=lambda: ["model", "hf_model", "optimizer", "extra"])


@dataclass
class Actor:
    strategy: str = "fsdp"
    ppo_mini_batch_size: int = 256
    ppo_micro_batch_size: Optional[int] = None
    ppo_micro_batch_size_per_gpu: int = 1
    use_dynamic_bsz: bool = False
    ppo_max_token_len_per_gpu: int = (
        16384  # n * ${data.max_prompt_length} + ${data.max_response_length}
    )
    grad_clip: float = 1.0
    clip_ratio: float = 0.2
    entropy_coeff: float = 0.001
    use_kl_loss: bool = False
    kl_loss_coef: float = 0.001
    kl_loss_type: str = "low_var_kl"
    ppo_epochs: int = 1
    shuffle: bool = False
    ulysses_sequence_parallel_size: int = 1
    checkpoint: Checkpoint = field(default_factory=Checkpoint)
    optim: Optim = field(default_factory=Optim)
    fsdp_config: FSDPConfig = field(default_factory=FSDPConfig)
    algorithm_type: AlgorithmType = AlgorithmType.PPO
    tau: float = 0.001  # strength of regularization w.r.t. old / ref policy
    opmd_baseline: str = "mean"  # mean / logavgexp, applicable to opmd
    use_uid: bool = False  # True / False, applicable to pairwise_opmd


@dataclass
class Ref:
    fsdp_config: FSDPConfig = field(default_factory=FSDPConfig)
    log_prob_micro_batch_size: Optional[int] = None
    log_prob_micro_batch_size_per_gpu: int = 1
    log_prob_use_dynamic_bsz: bool = False
    log_prob_max_token_len_per_gpu: int = 0
    ulysses_sequence_parallel_size: int = 1


@dataclass
class Rollout:
    name: str = "vllm"
    temperature: float = 1.0
    top_k: int = -1
    top_p: float = 1.0
    use_fire_sampling: bool = False
    prompt_length: int = 0
    response_length: int = 0
    dtype: str = "bfloat16"
    gpu_memory_utilization: float = 0.5
    ignore_eos: bool = False
    enforce_eager: bool = True
    free_cache_engine: bool = True
    load_format: str = "dummy_dtensor"
    tensor_model_parallel_size: int = 2
    max_num_batched_tokens: int = 8192
    max_model_len: Optional[int] = None
    max_num_seqs: int = 1024
    log_prob_micro_batch_size: Optional[int] = None
    log_prob_micro_batch_size_per_gpu: int = 1
    log_prob_use_dynamic_bsz: bool = False
    log_prob_max_token_len_per_gpu: int = 0
    disable_log_stats: bool = True
    enable_chunked_prefill: bool = True
    do_sample: bool = True
    n: int = 1  # > 1 for grpo


@dataclass
class ActorRolloutRef:
    hybrid_engine: bool = False
    model: ActorModel = field(default_factory=ActorModel)
    actor: Actor = field(default_factory=Actor)
    ref: Ref = field(default_factory=Ref)
    rollout: Rollout = field(default_factory=Rollout)
    synchronizer: Optional[SynchronizerConfig] = None


@dataclass
class CriticModel:
    path: str = ""
    tokenizer_path: str = ""
    override_config: Dict[str, str] = field(default_factory=dict)
    external_lib: Optional[str] = None
    enable_gradient_checkpointing: bool = True
    use_remove_padding: bool = False
    fsdp_config: FSDPConfig = field(default_factory=FSDPConfig)


@dataclass
class Critic:
    strategy: str = "fsdp"
    optim: Optim = field(default_factory=Optim)
    model: CriticModel = field(default_factory=CriticModel)
    ppo_mini_batch_size: int = 0
    ppo_micro_batch_size: Optional[int] = None
    ppo_micro_batch_size_per_gpu: int = 1
    forward_micro_batch_size: Optional[int] = None
    forward_micro_batch_size_per_gpu: Optional[int] = None
    use_dynamic_bsz: bool = False
    ppo_max_token_len_per_gpu: int = 0
    forward_max_token_len_per_gpu: int = 0
    ulysses_sequence_parallel_size: int = 0
    ppo_epochs: int = 0
    shuffle: bool = False
    grad_clip: float = 0.0
    cliprange_value: float = 0.0
    checkpoint: Checkpoint = field(default_factory=Checkpoint)


@dataclass
class _RewardModel:
    input_tokenizer: Optional[str] = None
    path: str = ""
    external_lib: Optional[str] = None
    use_remove_padding: bool = False
    fsdp_config: FSDPConfig = field(default_factory=FSDPConfig)


@dataclass
class RewardModel:
    enable: bool = False
    strategy: str = "fsdp"
    model: _RewardModel = field(default_factory=_RewardModel)
    micro_batch_size_per_gpu: int = 1
    max_length: Optional[int] = None
    ulysses_sequence_parallel_size: int = 1
    use_dynamic_bsz: bool = False
    forward_max_token_len_per_gpu: int = 0
    reward_manager: str = "naive"


@dataclass
class CustomRewardFunction:
    path: Optional[str] = None
    name: str = "compute_score"


@dataclass
class KL_Ctrl:
    type: str = "fixed"
    kl_coef: float = 0.001
    horizon: float = 10000
    target_kl: float = 0.1


@dataclass
class Algorithm:
    gamma: float = 1.0
    lam: float = 1.0
    adv_estimator: str = "gae"
    norm_adv_by_std_in_grpo: bool = True
    use_kl_in_reward: bool = False
    kl_penalty: str = "kl"
    kl_ctrl: KL_Ctrl = field(default_factory=KL_Ctrl)


@dataclass
class Trainer:
    balance_batch: bool = True
    total_epochs: int = 30
    total_training_steps: Optional[int] = None
    project_name: str = ""
    experiment_name: str = ""
    logger: List[str] = field(default_factory=list)
    val_generations_to_log_to_wandb: int = 0
    nnodes: int = 0
    n_gpus_per_node: int = 0
    save_freq: int = 0
    resume_mode: str = "auto"
    resume_from_path: str = ""
    test_freq: int = 0
    critic_warmup: int = 0
    default_hdfs_dir: Optional[str] = None
    remove_previous_ckpt_in_save: bool = False  # deprecated
    del_local_ckpt_after_load: bool = False
    default_local_dir: str = ""
    val_before_train: bool = False
    training_rollout_mode: str = "parallel"
    enable_exp_buffer: bool = True
<<<<<<< HEAD
    get_exp_strategy: Optional[str] = None  # TODO
=======
    steps_per_epoch: int = 1280
>>>>>>> 8795012f
    sync_freq: int = 0
    sft_warmup_iteration: int = 0
    max_actor_ckpt_to_keep: Optional[int] = None
    max_critic_ckpt_to_keep: Optional[int] = None


@dataclass
class veRLConfig:
    data: Data = field(default_factory=Data)
    actor_rollout_ref: ActorRolloutRef = field(default_factory=ActorRolloutRef)
    critic: Critic = field(default_factory=Critic)
    reward_model: RewardModel = field(default_factory=RewardModel)
    custom_reward_function: CustomRewardFunction = field(default_factory=CustomRewardFunction)
    algorithm: Algorithm = field(default_factory=Algorithm)
    trainer: Trainer = field(default_factory=Trainer)
    buffer: BufferConfig = field(default_factory=BufferConfig)
    synchronizer: Optional[SynchronizerConfig] = None
    enable_preview: bool = True

    def synchronize_config(self, config: Config) -> None:
        """Synchronize config."""
        rollout_gpu_num = config.explorer.tensor_parallel_size * config.explorer.engine_num
        rollout_node_num = rollout_gpu_num // config.cluster.gpu_per_node
        self.trainer.nnodes = config.cluster.node_num - rollout_node_num
        self.actor_rollout_ref.model.path = config.model.model_path
        self.critic.model.path = config.model.critic_model_path
        self.critic.model.tokenizer_path = config.model.critic_model_path

        if config.cluster.node_num == 1:
            # for single node scenarios, rollout and training are on the same node
            self.trainer.n_gpus_per_node = config.cluster.gpu_per_node - rollout_gpu_num
        else:
            # for multi-node scenarios, some nodes for rollout, others for training
            self.trainer.n_gpus_per_node = config.cluster.gpu_per_node
        self.trainer.sync_freq = config.synchronizer.sync_iteration_interval
        self.trainer.save_freq = config.trainer.save_interval
        self.synchronizer = config.synchronizer
        self.actor_rollout_ref.synchronizer = config.synchronizer
        self.buffer = config.buffer
        world_size = self.trainer.nnodes * self.trainer.n_gpus_per_node
        if config.data.batch_size % world_size != 0:
            raise ValueError(
                f"batch_size ({config.data.batch_size}) must be divisible by ({world_size})"
            )
        # TODO: use dynamic read_batch_size to support multi-round scenarios
        # Get the experiences of one explore iteration
        self.buffer.pad_token_id = config.buffer.pad_token_id
        self.trainer.project_name = config.monitor.project
        self.trainer.experiment_name = config.monitor.name
        self.data.train_batch_size = self.buffer.read_batch_size
        self.trainer.default_local_dir = config.model.checkpoint_path
        self.trainer.sft_warmup_iteration = config.trainer.sft_warmup_iteration
        self.actor_rollout_ref.actor.ppo_mini_batch_size = config.data.batch_size
        self.actor_rollout_ref.rollout.temperature = config.explorer.temperature
        self.actor_rollout_ref.rollout.n = config.explorer.repeat_times
        batch_size_per_gpu = self.buffer.read_batch_size // world_size
        self.actor_rollout_ref.actor.algorithm_type = config.trainer.algorithm_type

        if self.actor_rollout_ref.actor.algorithm_type.is_dpo():  # for DPO
            print("Warning: DPO micro batch size is doubled for computing loss.")
            self.actor_rollout_ref.actor.ppo_micro_batch_size_per_gpu *= 2  # type: ignore
            self.actor_rollout_ref.ref.log_prob_micro_batch_size_per_gpu *= 2  # type: ignore
        if batch_size_per_gpu % self.actor_rollout_ref.actor.ppo_micro_batch_size_per_gpu != 0:  # type: ignore
            raise ValueError(
                f"batch_size_per_gpu ({batch_size_per_gpu}) must be divisible by "
                f"actor.ppo_micro_batch_size_per_gpu ({self.actor_rollout_ref.actor.ppo_micro_batch_size_per_gpu})"
            )
        if batch_size_per_gpu % self.actor_rollout_ref.ref.log_prob_micro_batch_size_per_gpu != 0:  # type: ignore
            raise ValueError(
                f"batch_size_per_gpu ({batch_size_per_gpu}) must be divisible by "
                f"ref.log_prob_micro_batch_size_per_gpu ({self.actor_rollout_ref.ref.log_prob_micro_batch_size_per_gpu})"
            )
        if batch_size_per_gpu % self.critic.ppo_micro_batch_size_per_gpu != 0:  # type: ignore
            raise ValueError(
                f"batch_size_per_gpu ({batch_size_per_gpu}) must be divisible by "
                f"critic.ppo_micro_batch_size_per_gpu ({self.critic.ppo_micro_batch_size_per_gpu})"
            )
        # TODO: check other fields
        self.enable_preview = config.trainer.enable_preview


def load_config(config_path: str) -> veRLConfig:
    schema = OmegaConf.structured(veRLConfig)
    yaml_config = OmegaConf.load(config_path)
    try:
        config = OmegaConf.merge(schema, yaml_config)
        return OmegaConf.to_object(config)
    except Exception as e:
        raise ValueError(f"Invalid configuration: {e}") from e<|MERGE_RESOLUTION|>--- conflicted
+++ resolved
@@ -244,11 +244,6 @@
     val_before_train: bool = False
     training_rollout_mode: str = "parallel"
     enable_exp_buffer: bool = True
-<<<<<<< HEAD
-    get_exp_strategy: Optional[str] = None  # TODO
-=======
-    steps_per_epoch: int = 1280
->>>>>>> 8795012f
     sync_freq: int = 0
     sft_warmup_iteration: int = 0
     max_actor_ckpt_to_keep: Optional[int] = None
