--- conflicted
+++ resolved
@@ -190,10 +190,7 @@
     # TODO: add more
     project: str = "trinity"
     name: str = "rft"
-<<<<<<< HEAD
-=======
     monitor_type: MonitorType = MonitorType.WANDB
->>>>>>> a3dfe19e
 
     # ! DO NOT SET
     # the root directory for cache and meta files, automatically generated
