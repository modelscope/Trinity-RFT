# -*- coding: utf-8 -*-
"""Configs for RFT."""
from __future__ import annotations

import os
from copy import deepcopy
from dataclasses import dataclass, field
from datetime import datetime
from enum import Enum
from typing import Any, Dict, List, Optional

from omegaconf import OmegaConf

from trinity.common.constants import (
    EXPLORER_NAME,
    MAX_MODEL_LEN,
    TRAINER_NAME,
    PromptType,
    StorageType,
    SyncMethod,
    SyncStyle,
)
from trinity.utils.annotations import Experimental
from trinity.utils.log import get_logger
from trinity.utils.lora_utils import create_dummy_lora

logger = get_logger(__name__)


def set_if_none(obj, attr, val):
    if getattr(obj, attr, None) is None:
        setattr(obj, attr, val)


@dataclass
class FormatConfig:
    """Configuration for data formatting"""

    # for sft / dpo
    prompt_type: PromptType = PromptType.MESSAGES

    # for plaintext input
    prompt_key: str = "prompt"  # user prompt
    response_key: str = "response"  # assistant response
    system_prompt_key: Optional[str] = None  # If set, use the provided system prompt
    system_prompt: Optional[str] = None  # has lower priority than system_prompt_key

    # for message list input
    messages_key: str = "message"

    # for tools
    tools_key: str = "tools"
    image_key: Optional[str] = None  # used for multi-modal data
    video_key: Optional[str] = None  # used for multi-modal data

    reply_prefix: Optional[str] = None

    # for sample-level task controlling
    workflow_key: str = ""
    reward_fn_key: str = ""

    # for dpo dataset
    chosen_key: str = "chosen"
    rejected_key: str = "rejected"

    # for multi-turn sft
    enable_concatenated_multi_turn: bool = False

    # for sft / dpo, if None, use model.custom_chat_template
    chat_template: Optional[str] = None


@dataclass
class GenerationConfig:
    temperature: float = 1.0
    top_p: float = 1.0
    top_k: int = -1
    logprobs: int = 0  # vLLM return `logprobs + 1` elements
    max_tokens: Optional[int] = None  # if None, use model.max_response_tokens
    # repeat each task for `n` times
    # ! DO NOT SET in `buffer.explorer_input.taskset.rollout_args`
    n: int = 1


@dataclass
class LoRAConfig:
    name: str = ""
    path: str = ""
    base_model_name: str = ""
    lora_rank: int = 16
    lora_alpha: int = 16
    lora_dtype: str = "auto"
    target_modules: str = "all-linear"


@dataclass
class StorageConfig:
    """Storage config."""

    name: str = ""
    storage_type: StorageType = StorageType.FILE
    path: Optional[str] = None
    repeat_times: Optional[int] = None

    # For continuing training
    index: int = 0

    # used for multi-modal data
    mm_data_kwargs: dict = field(default_factory=dict)

    # used for StorageType.FILE
    split: str = "train"
    subset_name: Optional[str] = None
    format: FormatConfig = field(default_factory=FormatConfig)

    # used for StorageType.QUEUE
    capacity: int = 10000
    max_read_timeout: float = 1800
    use_priority_queue: bool = False
    reuse_cooldown_time: Optional[float] = None
    replay_buffer_kwargs: dict = field(
        default_factory=lambda: {"priority_fn": "linear_decay", "decay": 0.1}
    )

    # used for StorageType.SQL
    max_retry_times: int = 3
    max_retry_interval: int = 1

    # used for rollout tasks
    default_workflow_type: Optional[str] = None
    default_eval_workflow_type: Optional[str] = None
    default_reward_fn_type: Optional[str] = None
    rollout_args: GenerationConfig = field(default_factory=GenerationConfig)
    workflow_args: dict = field(default_factory=dict)
    reward_fn_args: dict = field(default_factory=dict)

    # enable progress bar (tqdm) for _HFBatchReader
    enable_progress_bar: Optional[bool] = False

    # get storage from existing experiment
    ray_namespace: Optional[str] = None

    # ! DO NOT SET except you know what you are doing
    wrap_in_ray: bool = True

    # ! DO NOT SET, automatically set
    schema_type: Optional[str] = None

    # ! DO NOT SET, automatically set from buffer.total_epochs
    total_epochs: int = 1  # automatically set

    # ! DO NOT SET, automatically set from buffer.total_steps
    total_steps: Optional[int] = None  # automatically set

    # ! DO NOT SET,  automatically set corresponding to train/eval
    is_eval: bool = False


@dataclass
class OperatorConfig:
    name: str = ""
    args: Dict[str, Any] = field(default_factory=dict)


@Experimental
@dataclass
class ExperiencePipelineConfig:
    """Config for experience pipeline.

    Experience Pipeline is used to pre-process rollout experiences for better training.
    """

    # The list of experience operators to apply, operators will be applied in the order they are defined
    operators: List[OperatorConfig] = field(default_factory=list)
    save_input: bool = True  # whether to save the input experiences
    input_save_path: Optional[
        str
    ] = None  # the path to save the input experiences, can be a jsonl file or a sqlite database file

    # The following fields are experimental, do not set them unless you know what you are doing

    # A dictionary of input buffers, buffers are indexed by their names.
    # users only need to set extra buffers here
    inputs: Dict[str, StorageConfig] = field(default_factory=dict)
    # The output buffer will automatically set to the trainer input buffer, so we do not need to set it here.
    output: Optional[StorageConfig] = None


@Experimental
@dataclass
class TaskPipelineConfig:
    """Config for task pipeline.

    Task Pipeline is used to pre-process raw tasks for better exploring. Currently, we only support using
    Data-Juicer operators for task pipeline.
    """

    # The list of data-juicer operators to apply, operators will be applied in the order they are defined
    operators: List[OperatorConfig] = field(default_factory=list)
    # number of process
    num_process: int = 4
    # The path to the Data-Juicer config file. If set, operators and num_process will be ignored
    config_path: Optional[str] = None

    # Raw input tasksets. Currently, task pipeline only support local file as inputs,
    # e.g., /path/to/file.jsonl or /path/to/file.parquet, not a directory or huggingface path
    inputs: List[str] = field(default_factory=list)
    # Output task buffer, if not set, use `buffer.explorer_input.taskset`. In most cases, users do not need to set this field.
    output: Optional[StorageConfig] = None

    # The list of fields extracted from the input tasksets and processed into the output taskset
    target_fields: List[str] = field(default_factory=list)

    # weights for priority computing. Usually including 4 types of weights:
    # - difficulty
    # - diversity
    # - usage_frequency
    # - quality
    priority_weights: Dict[str, float] = field(default_factory=dict)

    # number of samples to select after task pipeline. -1 means all
    top_k: int = -1


@Experimental
@dataclass
class DataProcessorConfig:
    """Data Processor config"""

    # support two types of data pipelines for now
    # 1. For task. Data preprocessing from raw dataset to the task set
    task_pipeline: Optional[TaskPipelineConfig] = None
    # 2. For experience. Data processing for rollouts
    experience_pipeline: Optional[ExperiencePipelineConfig] = field(
        default_factory=ExperiencePipelineConfig
    )


@dataclass
class ModelConfig:
    # source model path
    model_path: str = ""
    critic_model_path: str = ""

    custom_chat_template: Optional[str] = None

    # the total number of tokens the model can handle
    max_model_len: Optional[int] = None

    # Note: the following fields are only for the `chat`/`generate` methods in `InferenceModel`
    # if you are using openai API, please set them when calling the API.

    # the maximum number of tokens for the prompt
    max_prompt_tokens: Optional[int] = None
    # the maximum number of tokens for the response
    max_response_tokens: Optional[int] = None
    # the minimum number of tokens for the response
    min_response_tokens: int = 1

    # lora config
    # lora_model_path: Optional[List[str]] = None
    lora_configs: Optional[List[LoRAConfig]] = None
    fully_sharded_loras: bool = False
    max_cpu_loras: Optional[int] = None


@dataclass
class InferenceModelConfig:
    # ! DO NOT SET in explorer.rollout_model, automatically set from config.model.model_path
    model_path: str = ""

    engine_type: str = "vllm_async"
    engine_num: int = 1
    tensor_parallel_size: int = 1
    use_v1: bool = True
    enforce_eager: bool = True
    enable_prefix_caching: bool = False
    enable_chunked_prefill: bool = False
    gpu_memory_utilization: float = 0.9
    dtype: str = "bfloat16"
    seed: int = 42

    # if not set, use `model.max_model_len`
    max_model_len: Optional[int] = None
    # if not set, use `model.max_prompt_tokens`
    max_prompt_tokens: Optional[int] = None
    # if not set, use `model.max_response_tokens`
    max_response_tokens: Optional[int] = None
    # if not set, use `model.min_response_tokens`
    min_response_tokens: Optional[int] = None
    # used for testing very long response generation, do not set it unless you know what you are doing
    ignore_eos: bool = False

    # override chat template in model
    chat_template: Optional[str] = None

    # For Qwen3
    enable_thinking: bool = False

    # For history recording
    enable_history: bool = False

    # For OpenAI API
    enable_openai_api: bool = False

    # For tool calls in OpenAI API
    enable_auto_tool_choice: bool = False

    tool_call_parser: Optional[str] = None

    reasoning_parser: Optional[str] = None

    # ! DO NOT SET
    bundle_indices: str = ""

    # ! DO NOT SET, automatically set from model.lora_configs
    enable_lora: bool = False
    lora_modules: Optional[List[Dict]] = None
    lora_kwargs: Optional[dict] = field(default_factory=dict)


@dataclass
class AlgorithmConfig:
    """Config for algorithm."""

    algorithm_type: str = "ppo"
    # for GRPO-like algorithms, repeat each task for `repeat_times` times
    repeat_times: int = 1

    # the strategy for sampling experiences from the buffer
    sample_strategy: Optional[str] = None
    sample_strategy_args: Optional[dict] = None

    advantage_fn: Optional[str] = None  # "ppo"
    # If not set, use AdvantageFn.default_args()
    advantage_fn_args: Optional[dict] = None

    kl_penalty_fn: Optional[str] = None  # "none"  # set to "none" to disable kl penalty in reward
    # If not set, use kl_penalty_fn.default_args()
    kl_penalty_fn_args: Optional[dict] = None

    policy_loss_fn: Optional[str] = None  # "ppo"
    # If not set, use PolicyLossFn.default_args()
    policy_loss_fn_args: Optional[dict] = None

    kl_loss_fn: Optional[str] = None  # "k2"  # set to "none" to disable kl loss
    # If not set, use kl_loss_fn.default_args()
    kl_loss_fn_args: Optional[dict] = None

    entropy_loss_fn: Optional[str] = None  # "default"
    # If not set, use entropy_loss_fn.default_args()
    entropy_loss_fn_args: Optional[dict] = None


@dataclass
class ClusterConfig:
    """Config for the cluster."""

    node_num: int = 1
    gpu_per_node: int = 8


@Experimental
@dataclass
class ExplorerInput:
    """Config for explorer input."""

    taskset: StorageConfig = field(default_factory=StorageConfig)
    eval_tasksets: List[StorageConfig] = field(default_factory=list)
    # The following args provide default values for the corresponding args in `taskset` and `eval_tasksets`
    default_workflow_type: Optional[str] = None
    default_eval_workflow_type: Optional[str] = None
    default_reward_fn_type: Optional[str] = None
    system_prompt: Optional[str] = None
    reply_prefix: Optional[str] = None


@dataclass
class TrainerInput:
    """Config for trainer input."""

    # The main experience buffer to be used in trainer
    # Commonly, it is also the output buffer of the Explorer
    experience_buffer: Optional[StorageConfig] = None

    # Some auxiliary buffers to facilitate training (e.g., data mixing)
    auxiliary_buffers: Dict[str, StorageConfig] = field(default_factory=dict)

    # ! Deprecated, keep for backward compatibility, do not use it in new code
    sft_warmup_dataset: Optional[StorageConfig] = None
    sft_warmup_steps: Optional[int] = None


@dataclass
class BufferConfig:
    """Config for buffer."""

    batch_size: int = 1
    train_batch_size: int = 0  # default to `batch_size` * `algorithm.n`
    total_epochs: int = 1
    total_steps: Optional[int] = None

    # for explorer
    explorer_input: ExplorerInput = field(default_factory=ExplorerInput)

    # for trainer
    trainer_input: TrainerInput = field(default_factory=TrainerInput)

    # ! DO NOT SET FOLLOWING FIELDS
    explorer_output: Optional[StorageConfig] = None  # automatically set
    tokenizer_path: Optional[str] = None  # automatically set
    pad_token_id: Optional[int] = None  # automatically set
    cache_dir: Optional[str] = None  # automatically set


@dataclass
class ExplorerConfig:
    """Config for explorer."""

    name: str = EXPLORER_NAME
    # for workflow runner
    # number of workflow runners.
    runner_per_model: int = 8  # number of runners per each rollout model
    max_timeout: int = 1800  # wait each task for 30 minutes
    max_retry_times: int = 2  # retry each task for 2 times if it fails or timeout
    env_vars: dict = field(default_factory=dict)  # environment variables for workflow runner
    max_repeat_times_per_runner: Optional[
        int
    ] = None  # the number of time to repeat each task in a single workflow runner (for GRPO-like algorithms)

    runner_num: Optional[int] = None  # ! Deprecated

    # for inference models
    # for rollout model
    rollout_model: InferenceModelConfig = field(default_factory=InferenceModelConfig)
    # for other models used in the custom workflows
    auxiliary_models: List[InferenceModelConfig] = field(default_factory=list)

    # for evaluation
    eval_interval: int = 100
    eval_on_startup: bool = True  # evalulate at step 0

    # for benchmark
    bench_on_latest_checkpoint: bool = False  # only benchmark the latest checkpoint


@dataclass
class TrainerConfig:
    name: str = TRAINER_NAME
    trainer_type: str = "verl"
    save_interval: int = 0
    enable_preview: bool = True  # enable rollout preview in wandb
    total_steps: Optional[
        int
    ] = None  # total training steps, training stops when reaching this step, None means no limit

    # trainer configs
    actor_grad_clip: Optional[float] = None
    # TODO: extract more train-related params from underlying trainer engine

    # Only one needs to be set for `trainer_config` and `trainer_config_path`
    trainer_config: Any = field(default_factory=dict)
    trainer_config_path: str = ""


@dataclass
class MonitorConfig:
    # TODO: support multiple monitors (List[str])
    monitor_type: str = "tensorboard"
    # the default args for monitor
    monitor_args: Optional[Dict] = None
    # whether to enable ray timeline profile
    # the output file will be saved to `cache_dir/timeline.json`
    enable_ray_timeline: bool = False
    # ! DO NOT SET, automatically generated as checkpoint_job_dir/monitor
    cache_dir: str = ""


@dataclass
class SynchronizerConfig:
    """Configs for model weight synchronization."""

    sync_method: SyncMethod = SyncMethod.NCCL
    sync_style: SyncStyle = SyncStyle.FIXED
    # sync weights every `sync_interval` steps
    sync_interval: int = 1
    # allow explorer to run `sync_offset` steps before sync
    sync_offset: int = 0
    # waiting for `sync_timeout` seconds before timeout in `nccl` method
    sync_timeout: int = 3600
    # wait for the lastest checkpoint to be ready  # TODO: to be used
    wait_for_checkpoint: bool = False

    # ! DO NOT SET, automatically calculated
    explorer_world_size: Optional[int] = None
    ray_namespace: str = ""


@dataclass
class DataJuicerServiceConfig:
    """Config for Data-Juicer.

    Please update `trinity.service.data_juicer.server.server.py` correspondingly if you change the fields here.
    """

    # the url of the Data-Juicer server
    server_url: Optional[str] = None

    # whether to start Data-Juicer server automatically
    auto_start: bool = False

    # the following fields are only used when `auto_start` is True
    # the port of the Data-Juicer server, if not set, a random port will be used
    port: Optional[int] = None
    # the hostname will be automatically set to "localhost" so we do not need to set it here


@dataclass
class ServiceConfig:
    """Configs for outside services."""

    data_juicer: Optional[DataJuicerServiceConfig] = None


@dataclass
class LogConfig:
    """Configs for logger."""

    level: str = "INFO"  # default log level (DEBUG, INFO, WARNING, ERROR)
    group_by_node: bool = False  # whether to group logs by node IP in Ray cluster
    # ! DO NOT SET, automatically generated as <checkpoint_root_dir>/<project>/<name>/log
    save_dir: str = ""


@dataclass
class StageConfig:
    """Configs for a stage."""

    stage_name: str
    mode: Optional[str] = None
    algorithm: Optional[AlgorithmConfig] = None
    buffer: Optional[BufferConfig] = None
    data_processor: Optional[DataProcessorConfig] = None
    explorer: Optional[ExplorerConfig] = None
    trainer: Optional[TrainerConfig] = None


@dataclass
class Config:
    """Global Configuration"""

    mode: str = "both"  # `explore`, `train`, `both` or `bench`
    project: str = "Trinity-RFT"
    group: str = ""
    name: str = "rft"
    # the root dir for checkpoints
    checkpoint_root_dir: str = ""
    # ! DO NOT SET, automatically generated as `checkpoint_root_dir/project/name`
    checkpoint_job_dir: str = ""
    # If not set, automatically generated as f"{config.project}-{config.name}"
    ray_namespace: str = ""
    # whether to continue training from the last checkpoint in checkpoint_job_dir (if any)
    continue_from_checkpoint: bool = True

    algorithm: AlgorithmConfig = field(default_factory=AlgorithmConfig)
    data_processor: DataProcessorConfig = field(default_factory=DataProcessorConfig)
    model: ModelConfig = field(default_factory=ModelConfig)
    cluster: ClusterConfig = field(default_factory=ClusterConfig)
    buffer: BufferConfig = field(default_factory=BufferConfig)
    explorer: ExplorerConfig = field(default_factory=ExplorerConfig)
    trainer: TrainerConfig = field(default_factory=TrainerConfig)
    monitor: MonitorConfig = field(default_factory=MonitorConfig)
    synchronizer: SynchronizerConfig = field(default_factory=SynchronizerConfig)
    service: ServiceConfig = field(default_factory=ServiceConfig)
    log: LogConfig = field(default_factory=LogConfig)

    # configurations for different training stages
    stages: List[StageConfig] = field(default_factory=list)

    def save(self, config_path: str) -> None:
        """Save config to file."""
        with open(config_path, "w", encoding="utf-8") as f:
            OmegaConf.save(self, f)

    def _check_deprecated(self) -> None:
        if self.buffer.trainer_input.sft_warmup_steps is not None:
            logger.warning(
                "`buffer.trainer_input.sft_warmup_steps` is deprecated, SFT warmup related settings are moved to `stages`."
            )
        if self.buffer.trainer_input.sft_warmup_dataset is not None:
            logger.warning(
                "`buffer.trainer_input.sft_warmup_dataset` is deprecated, SFT warmup related settings are moved to `stages`."
            )
        if self.explorer.runner_num is not None:
            logger.warning(
                "`explorer.runner_num` is deprecated, please use `explorer.runner_per_model` instead."
            )

    def _check_interval(self) -> None:
        assert self.synchronizer.sync_interval > 0

        if self.mode != "bench" and self.algorithm.algorithm_type != "dpo":  # TODO
            # check eval_interval
            if self.explorer.eval_interval % self.synchronizer.sync_interval != 0:
                self.explorer.eval_interval = (
                    max(self.explorer.eval_interval // self.synchronizer.sync_interval, 1)
                ) * self.synchronizer.sync_interval
                logger.warning(
                    f"`eval_interval` is not a multiple of `sync_interval`; adjusted to the nearest integer={self.explorer.eval_interval}."
                )

    def _check_buffer(self) -> None:  # noqa: C901
        # TODO: split this function into different buffer read/writer
        # check explorer_input
        trainer_input = self.buffer.trainer_input
        experience_buffer = trainer_input.experience_buffer
        explorer_input = self.buffer.explorer_input
        taskset = explorer_input.taskset

        if self.mode != "train" and not taskset.path:
            raise ValueError(
                "`buffer.explorer_input.taskset.path` is required, please set it to the path of the taskset."
            )
        if not taskset.name:
            taskset.name = "taskset"
        if taskset.repeat_times is None or taskset.repeat_times != self.algorithm.repeat_times:
            taskset.repeat_times = self.algorithm.repeat_times
            logger.info(
                "`buffer.explorer_input.taskset.repeat_times` is set to `algorithm.repeat_times`"
                f" (={self.algorithm.repeat_times})."
            )
        if self.mode == "train":
            assert (
                experience_buffer is not None
            ), "`buffer.trainer_input.experience_buffer` is required when `mode` is `train`."
            experience_buffer.total_epochs = self.buffer.total_epochs
            experience_buffer.total_steps = self.buffer.total_steps
        else:
            taskset.is_eval = False
            taskset.total_epochs = self.buffer.total_epochs
            taskset.total_steps = self.buffer.total_steps

        set_if_none(taskset, "default_workflow_type", explorer_input.default_workflow_type)
        set_if_none(
            taskset, "default_eval_workflow_type", explorer_input.default_eval_workflow_type
        )
        set_if_none(taskset, "default_reward_fn_type", explorer_input.default_reward_fn_type)
        set_if_none(taskset.format, "system_prompt", explorer_input.system_prompt)
        set_if_none(taskset.format, "reply_prefix", explorer_input.reply_prefix)
        set_if_none(taskset, "ray_namespace", self.ray_namespace)
        set_if_none(taskset.rollout_args, "max_tokens", self.model.max_response_tokens)

        remained_tasksets = []
        for idx, dataset in enumerate(explorer_input.eval_tasksets):
            if not dataset.path:
                logger.warning(f"Eval dataset [{dataset}]'s path is not configured. Skip.")
                continue
            dataset.is_eval = True
            if not dataset.name:
                dataset.name = f"eval_taskset_{idx}"
            set_if_none(dataset, "repeat_times", 1)
            set_if_none(dataset, "default_workflow_type", explorer_input.default_workflow_type)
            set_if_none(
                dataset, "default_eval_workflow_type", explorer_input.default_eval_workflow_type
            )
            set_if_none(dataset, "default_reward_fn_type", explorer_input.default_reward_fn_type)
            set_if_none(dataset.format, "system_prompt", explorer_input.system_prompt)
            set_if_none(dataset.format, "reply_prefix", explorer_input.reply_prefix)
            set_if_none(dataset, "ray_namespace", self.ray_namespace)
            set_if_none(dataset.rollout_args, "max_tokens", self.model.max_response_tokens)
            remained_tasksets.append(dataset)
        explorer_input.eval_tasksets = remained_tasksets

        # check trainer_input.experience_buffer
        if experience_buffer is None:
            experience_buffer = trainer_input.experience_buffer = StorageConfig(
                name="experience_buffer",
                storage_type=StorageType.QUEUE,
            )
            logger.info(f"Auto set `buffer.trainer_input.experience_buffer` to {experience_buffer}")
        elif experience_buffer.storage_type is StorageType.FILE and self.mode == "both":
            logger.warning(
                "`FILE` storage is not supported to use as experience_buffer in `both` mode, use `QUEUE` instead."
            )
            experience_buffer.storage_type = StorageType.QUEUE

        from trinity.algorithm.algorithm import ALGORITHM_TYPE

        experience_buffer.schema_type = ALGORITHM_TYPE.get(self.algorithm.algorithm_type).schema

        set_if_none(experience_buffer, "ray_namespace", self.ray_namespace)
        set_if_none(experience_buffer.format, "chat_template", self.model.custom_chat_template)

        # create buffer.cache_dir at <checkpoint_root_dir>/<project>/<name>/buffer
        self.buffer.cache_dir = os.path.abspath(os.path.join(self.checkpoint_job_dir, "buffer"))
        try:
            os.makedirs(self.buffer.cache_dir, exist_ok=True)
        except Exception:
            logger.warning(
                f"Failed to create buffer dir {self.buffer.cache_dir}, please check "
                f"your checkpoint directory: {self.checkpoint_job_dir}"
            )

        # check input/output buffers in pipelines
        experience_pipeline = self.data_processor.experience_pipeline
        if experience_pipeline is not None:
            if experience_pipeline.save_input and experience_pipeline.input_save_path is None:
                experience_pipeline.input_save_path = os.path.join(
                    self.buffer.cache_dir, "explorer_output.jsonl"
                )
                logger.info(
                    f"Auto set `data_processor.experience_pipeline.input_save_path` to {experience_pipeline.input_save_path}"
                )

        task_pipeline = self.data_processor.task_pipeline
        if task_pipeline is not None:
            if task_pipeline.output is None:
                if taskset.path is not None:
                    task_pipeline.output = taskset
                elif (
                    experience_buffer.schema_type in {"dpo", "sft"}
                    and experience_buffer.path is not None
                ):
                    task_pipeline.output = experience_buffer
                else:
                    raise ValueError(
                        "`data_processor.task_pipeline.output` is required when both "
                        "`buffer.explorer_input.taskset.path` and `buffer.trainer_input.experience_buffer.path` are "
                        "None"
                    )
            if task_pipeline.output.path and os.path.exists(task_pipeline.output.path):
                raise ValueError(
                    f"Task pipeline output path {task_pipeline.output.path} already exists.\n"
                    "Please choose a different output path to avoid overwriting."
                )

        # check train_batch_size
        if not self.buffer.train_batch_size:
            if self.mode == "train" or self.algorithm.algorithm_type in ["sft", "dpo"]:
                raise ValueError(
                    "`buffer.train_batch_size` is required when `mode` is 'train' or `algorithm.algorithm_type` is "
                    "'sft' or 'dpo'"
                )
            logger.info(
                "`buffer.train_batch_size` is set to `buffer.batch_size` * `algorithm.repeat_times`"
            )
            self.buffer.train_batch_size = self.buffer.batch_size * self.algorithm.repeat_times

        # set pad_token_id / tokenizer_path
        if self.buffer.pad_token_id is None:
            from transformers import AutoTokenizer

            try:
                tokenizer = AutoTokenizer.from_pretrained(self.model.model_path)
                if tokenizer.pad_token_id is None:
                    tokenizer.pad_token_id = tokenizer.eos_token_id
                    logger.warning(
                        f"tokenizer.pad_token_id is None. Now set to {tokenizer.eos_token_id}",
                        stacklevel=1,
                    )
                self.buffer.pad_token_id = tokenizer.pad_token_id

            except Exception:
                logger.warning(f"Failed to get pad token id from model {self.model.model_path}")
                self.buffer.pad_token_id = 0
        self.buffer.tokenizer_path = self.model.model_path

    def _check_algorithm(self) -> None:
        from trinity.algorithm import (
            ADVANTAGE_FN,
            ENTROPY_LOSS_FN,
            KL_FN,
            POLICY_LOSS_FN,
            SAMPLE_STRATEGY,
        )
        from trinity.algorithm.algorithm import ALGORITHM_TYPE

        algorithm = ALGORITHM_TYPE.get(self.algorithm.algorithm_type)
        algorithm.check_config(self)
        default_config = {
            "sample_strategy": "warmup",
            "policy_loss_fn": "ppo",
            "advantage_fn": "ppo",
            "kl_penalty_fn": "none",
            "kl_loss_fn": "k2",
            "entropy_loss_fn": "default",
        }
        default_config.update(algorithm.default_config())
        for key, value in default_config.items():
            set_if_none(self.algorithm, key, value)

        def check_and_set(name, registry, args_attr):
            fn_cls = registry.get(getattr(self.algorithm, name))
            if fn_cls is None:
                raise ValueError(f"Invalid {name}: {getattr(self.algorithm, name)}")
            set_if_none(self.algorithm, args_attr, fn_cls.default_args())
            return fn_cls

        check_and_set("sample_strategy", SAMPLE_STRATEGY, "sample_strategy_args")
        check_and_set("policy_loss_fn", POLICY_LOSS_FN, "policy_loss_fn_args")
        check_and_set("advantage_fn", ADVANTAGE_FN, "advantage_fn_args")
        check_and_set("kl_loss_fn", KL_FN, "kl_loss_fn_args")
        check_and_set("kl_penalty_fn", KL_FN, "kl_penalty_fn_args")
        check_and_set("entropy_loss_fn", ENTROPY_LOSS_FN, "entropy_loss_fn_args")

    def _check_model(self) -> None:
        model = self.model
        if not model.critic_model_path:
            model.critic_model_path = model.model_path

        # check max_model_len, max_prompt_tokens, max_response_tokens

        # if all three are set, check if they are valid
        if (
            model.max_model_len is not None
            and model.max_prompt_tokens is not None
            and model.max_response_tokens is not None
        ):
            if model.max_prompt_tokens + model.max_response_tokens > model.max_model_len:
                raise ValueError(
                    f"`max_prompt_tokens` + `max_response_tokens` ({model.max_prompt_tokens} + {model.max_response_tokens}) "
                    f"exceeds `max_model_len` ({model.max_model_len}). Please adjust them accordingly."
                )

        # check max_model_len first
        if model.max_model_len is None:
            if model.max_prompt_tokens is not None and model.max_response_tokens is not None:
                model.max_model_len = model.max_prompt_tokens + model.max_response_tokens
                logger.warning(
                    f"`max_model_len` is set to {model.max_model_len} from `max_prompt_tokens` and `max_response_tokens`."
                )
            else:
                from transformers import AutoConfig, AutoTokenizer
                from transformers.tokenization_utils_base import LARGE_INTEGER

                tokenizer = AutoTokenizer.from_pretrained(model.model_path)
                config = AutoConfig.from_pretrained(model.model_path)
                max_model_len = min(
                    getattr(tokenizer, "model_max_length", LARGE_INTEGER),
                    getattr(config, "max_position_embeddings", LARGE_INTEGER),
                )
                if max_model_len >= LARGE_INTEGER:
                    max_model_len = MAX_MODEL_LEN
                    logger.warning(
                        f"Failed to get `max_model_len` from model {model.model_path}, use {MAX_MODEL_LEN} instead."
                    )
                model.max_model_len = max_model_len

        # both max_prompt_tokens and max_response_tokens are None
        if model.max_prompt_tokens is None and model.max_response_tokens is None:
            # default to max_model_len / 2
            model.max_prompt_tokens = model.max_model_len // 2
            model.max_response_tokens = model.max_model_len - model.max_prompt_tokens
            logger.warning(
                f"`max_prompt_tokens` and `max_response_tokens` are not set, set to {model.max_prompt_tokens} and {model.max_response_tokens} respectively."
            )

        # only max_prompt_tokens is None
        if model.max_prompt_tokens is None and model.max_response_tokens is not None:
            model.max_response_tokens = min(model.max_response_tokens, model.max_model_len - 1)
            model.max_prompt_tokens = model.max_model_len - model.max_response_tokens
            logger.warning(
                f"`max_prompt_tokens` is set to {model.max_prompt_tokens}, `max_response_tokens` is set to {model.max_response_tokens}."
            )

        # only max_response_tokens is None
        if model.max_response_tokens is None and model.max_prompt_tokens is not None:
            model.max_prompt_tokens = min(model.max_prompt_tokens, model.max_model_len - 1)
            model.max_response_tokens = model.max_model_len - model.max_prompt_tokens
            logger.warning(
                f"`max_response_tokens` is set to {model.max_response_tokens}, `max_prompt_tokens` is set to {model.max_prompt_tokens}."
            )

        if model.min_response_tokens >= model.max_response_tokens:  # type: ignore [operator]
            model.min_response_tokens = max(model.max_response_tokens - 1, 0)  # type: ignore [operator]
            logger.warning(f"`min_response_tokens` is set to {model.min_response_tokens}.")

    def __iter__(self):
        """Iterate over configs with each stage applied in order.

        Yields:
            Config: The config after applying each stage.
        """
        for stage in self.stages:
            new_config = deepcopy(self)
            for field_name in stage.__dataclass_fields__:
                stage_value = getattr(stage, field_name)
                if stage_value is not None and hasattr(new_config, field_name):
                    setattr(new_config, field_name, stage_value)
            if stage.stage_name:
                new_config.name = f"{self.name}/{stage.stage_name}"
            new_config.stages = []
            yield new_config

    def check_and_update(self) -> Config:  # noqa: C901
        """Check and update the config."""
        self._check_deprecated()

        # set namespace
        if self.ray_namespace is None or len(self.ray_namespace) == 0:
            self.ray_namespace = f"{self.project}/{self.name}"

        # check algorithm
        self._check_algorithm()

        # check mode
        if self.mode not in ["explore", "train", "both", "bench"]:
            raise ValueError(f"Invalid mode: {self.mode}")

        # prepare for the checkpoint directory
        if not os.path.isabs(self.checkpoint_root_dir):
            self.checkpoint_root_dir = os.path.join(os.getcwd(), self.checkpoint_root_dir)
        # create a job dir at checkpoint_root_dir/project/name
        self.checkpoint_job_dir = os.path.join(
            self.checkpoint_root_dir, self.project, self.group, self.name
        )
        # rename the experiment when necessary
        if not self.continue_from_checkpoint and (
            os.path.exists(self.checkpoint_job_dir) and os.listdir(self.checkpoint_job_dir)
        ):
            ori_name = self.name
            timestamp = datetime.now().strftime("%Y%m%d%H%M%S")
            self.name = f"{ori_name}_{timestamp}"
            self.checkpoint_job_dir = f"{self.checkpoint_job_dir}_{timestamp}"
            logger.warning(f"Experiment [{ori_name}] already exists, renamed as {self.name}.")
        os.makedirs(self.checkpoint_job_dir, exist_ok=True)

        # check model
        self._check_model()

        # check explorer
        if self.explorer is not None:
            self.explorer.rollout_model.model_path = self.model.model_path
            self.explorer.rollout_model.max_model_len = self.model.max_model_len
            self.explorer.rollout_model.max_prompt_tokens = self.model.max_prompt_tokens
            self.explorer.rollout_model.max_response_tokens = self.model.max_response_tokens
            self.explorer.rollout_model.min_response_tokens = self.model.min_response_tokens
            for aux_model in self.explorer.auxiliary_models:
                if not aux_model.model_path:
                    raise ValueError("auxiliary model's model_path is required.")
<<<<<<< HEAD
                if aux_model.max_model_len is None:
                    aux_model.max_model_len = self.model.max_model_len
                if aux_model.max_prompt_tokens is None:
                    aux_model.max_prompt_tokens = self.model.max_prompt_tokens
                if aux_model.max_response_tokens is None:
                    aux_model.max_response_tokens = self.model.max_response_tokens
                if aux_model.min_response_tokens is None:
                    aux_model.min_response_tokens = self.model.min_response_tokens
            if self.model.lora_configs is not None:
                self.explorer.rollout_model.enable_lora = True
                if len(self.model.lora_configs) > 1:
                    raise ValueError("Only one lora adapter is supported for now.")
                if self.model.lora_configs[0].path == "":
                    logger.info("Creating dummy lora, since no lora_path is provided.")
                    lora_path = create_dummy_lora(
                        model_path=self.model.model_path,
                        checkpoint_job_dir=self.checkpoint_job_dir,
                        lora_rank=self.model.lora_configs[0].lora_rank,
                        lora_alpha=self.model.lora_configs[0].lora_alpha,
                        target_modules=self.model.lora_configs[0].target_modules,
                    )
                    self.model.lora_configs[0].path = lora_path
                self.explorer.rollout_model.lora_modules = [
                    {
                        "lora_int_id": i + 1,
                        "lora_name": cfg.name,
                        "lora_path": cfg.path,
                        "base_model_name": cfg.base_model_name,
                    }
                    for i, cfg in enumerate(self.model.lora_configs)
                ]
                self.explorer.rollout_model.lora_kwargs = {
                    "max_loras": len(self.model.lora_configs),
                    "max_lora_rank": max(
                        (
                            model_config.lora_rank
                            for model_config in self.model.lora_configs
                            if model_config.lora_rank > 0
                        ),
                        default=0,
                    ),
                    "default_lora_path": os.path.join(
                        self.checkpoint_job_dir, "global_step_0", "actor", "lora_adapter"
                    ),  # will be poped later
                }
=======
                set_if_none(aux_model, "max_model_len", self.model.max_model_len)
                set_if_none(aux_model, "max_prompt_tokens", self.model.max_prompt_tokens)
                set_if_none(aux_model, "max_response_tokens", self.model.max_response_tokens)
                set_if_none(aux_model, "min_response_tokens", self.model.min_response_tokens)
>>>>>>> 8da44d0c

        # check synchronizer
        self.synchronizer.ray_namespace = self.ray_namespace
        self.synchronizer.explorer_world_size = (
            self.explorer.rollout_model.engine_num
            * self.explorer.rollout_model.tensor_parallel_size
        )
        if (
            self.mode in ["train", "explore", "bench"]
            and self.synchronizer.sync_method == SyncMethod.NCCL
        ):
            self.synchronizer.sync_method = SyncMethod.CHECKPOINT
            logger.warning(
                f"`{self.mode}` mode does not support NCCL synchronization, set `synchronizer.sync_method` to `checkpoint`."
            )

        self._check_interval()

        # check monitor
        from trinity.utils.monitor import MONITOR

        monitor_cls = MONITOR.get(self.monitor.monitor_type)
        if monitor_cls is None:
            raise ValueError(f"Invalid monitor type: {self.monitor.monitor_type}")
        set_if_none(self.monitor, "monitor_args", monitor_cls.default_args())
        # create a job dir in <checkpoint_root_dir>/<project>/<name>/monitor
        self.monitor.cache_dir = os.path.join(self.checkpoint_job_dir, "monitor")
        try:
            os.makedirs(self.monitor.cache_dir, exist_ok=True)
        except Exception:
            logger.warning(
                f"Failed to create monitor dir {self.monitor.cache_dir}, please check "
                f"your checkpoint directory: {self.checkpoint_job_dir}"
            )

        # check buffer
        self._check_buffer()
        # check and update trainer
        if self.mode in ["train", "both"]:
            if self.trainer.trainer_type == "verl":
                if self.trainer.trainer_config:
                    from trinity.common.verl_config import veRLConfig

                    trainer_config_schema = OmegaConf.structured(veRLConfig)
                    trainer_config = OmegaConf.merge(
                        trainer_config_schema, self.trainer.trainer_config
                    )
                    self.trainer.trainer_config = OmegaConf.to_object(trainer_config)
                else:
                    if os.path.isfile(self.trainer.trainer_config_path):
                        from trinity.common.verl_config import load_config

                        self.trainer.trainer_config = load_config(self.trainer.trainer_config_path)
                    else:
                        raise ValueError(
                            f"Invalid trainer config path: {self.trainer.trainer_config_path}"
                        )
            else:
                raise ValueError(f"Invalid trainer type: {self.trainer_type}")
            self.trainer.trainer_config.synchronize_config(self)

        # check service
        if self.service.data_juicer is not None:
            for operator in self.data_processor.experience_pipeline.operators:
                if operator.name == "data_juicer":
                    operator.args["service_config"] = self.service.data_juicer

        # check log
        self.log.save_dir = os.path.join(self.checkpoint_job_dir, "log")
        return self

    def flatten(self) -> Dict[str, Any]:
        """Flatten the config into a single-level dict with dot-separated keys for nested fields."""

        def _flatten(obj, parent_key="", sep="."):
            items = {}
            if hasattr(obj, "__dataclass_fields__"):
                obj = vars(obj)
            if isinstance(obj, dict):
                for k, v in obj.items():
                    new_key = f"{parent_key}{sep}{k}" if parent_key else k
                    items.update(_flatten(v, new_key, sep=sep))
            elif isinstance(obj, list):
                for i, v in enumerate(obj):
                    new_key = f"{parent_key}{sep}{i}" if parent_key else str(i)
                    items.update(_flatten(v, new_key, sep=sep))
            elif isinstance(obj, Enum):
                items[parent_key] = obj.value
            else:
                items[parent_key] = obj
            return items

        return _flatten(self)


def load_config(config_path: str) -> Config:
    """Load the configuration from the given path."""
    # TODO: add test
    schema = OmegaConf.structured(Config)
    yaml_config = OmegaConf.load(config_path)
    try:
        config = OmegaConf.merge(schema, yaml_config)
        return OmegaConf.to_object(config)
    except Exception as e:
        raise ValueError(f"Invalid configuration: {e}") from e<|MERGE_RESOLUTION|>--- conflicted
+++ resolved
@@ -938,15 +938,12 @@
             for aux_model in self.explorer.auxiliary_models:
                 if not aux_model.model_path:
                     raise ValueError("auxiliary model's model_path is required.")
-<<<<<<< HEAD
-                if aux_model.max_model_len is None:
-                    aux_model.max_model_len = self.model.max_model_len
-                if aux_model.max_prompt_tokens is None:
-                    aux_model.max_prompt_tokens = self.model.max_prompt_tokens
-                if aux_model.max_response_tokens is None:
-                    aux_model.max_response_tokens = self.model.max_response_tokens
-                if aux_model.min_response_tokens is None:
-                    aux_model.min_response_tokens = self.model.min_response_tokens
+                set_if_none(aux_model, "max_model_len", self.model.max_model_len)
+                set_if_none(aux_model, "max_prompt_tokens", self.model.max_prompt_tokens)
+                set_if_none(aux_model, "max_response_tokens", self.model.max_response_tokens)
+                set_if_none(aux_model, "min_response_tokens", self.model.min_response_tokens)
+            
+            # for lora configs
             if self.model.lora_configs is not None:
                 self.explorer.rollout_model.enable_lora = True
                 if len(self.model.lora_configs) > 1:
@@ -984,12 +981,6 @@
                         self.checkpoint_job_dir, "global_step_0", "actor", "lora_adapter"
                     ),  # will be poped later
                 }
-=======
-                set_if_none(aux_model, "max_model_len", self.model.max_model_len)
-                set_if_none(aux_model, "max_prompt_tokens", self.model.max_prompt_tokens)
-                set_if_none(aux_model, "max_response_tokens", self.model.max_response_tokens)
-                set_if_none(aux_model, "min_response_tokens", self.model.min_response_tokens)
->>>>>>> 8da44d0c
 
         # check synchronizer
         self.synchronizer.ray_namespace = self.ray_namespace
