# -*- coding: utf-8 -*-
"""Configs for RFT."""
import os
from dataclasses import dataclass, field
from datetime import datetime
from enum import Enum
from typing import Any, Dict, List, Optional

from omegaconf import OmegaConf

from trinity.common.constants import (
    EXPLORER_NAME,
    TRAINER_NAME,
    OpType,
    PromptType,
    StorageType,
    SyncMethod,
    SyncStyle,
    TaskType,
)
from trinity.utils.annotations import Experimental
from trinity.utils.log import get_logger

logger = get_logger(__name__)


@dataclass
class FormatConfig:
    """Configuration for data formatting"""

    prompt_type: PromptType = PromptType.MESSAGES

    prompt_key: str = "prompt"
    response_key: str = "response"
    messages_key: str = "message"
    chat_template: str = ""  # deprecated

    system_prompt: Optional[str] = None
    reply_prefix: Optional[str] = None

    # for sample-level task controlling
    reward_fn_key: str = ""
    workflow_key: str = ""
    # for math dataset
    solution_key: str = "solution"

    # for reward dataset
    reward_key: str = "reward"

    # for dpo dataset
    chosen_key: str = "chosen"
    rejected_key: str = "rejected"

    # for unpaired preference dataset
    label_key: str = ""


@dataclass
class GenerationConfig:
    temperature: float = 1.0
    top_p: float = 1.0
    top_k: int = -1
    logprobs: int = 0  # vLLM return `logprobs + 1` elements
    # repeat each task for `n` times
    # ! DO NOT SET in `buffer.explorer_input.taskset.rollout_args`
    n: int = 1


@dataclass
class StorageConfig:
    """Storage config."""

    name: str = ""
    storage_type: StorageType = StorageType.FILE
    path: Optional[str] = None
    repeat_times: Optional[int] = None

    # only available for StorageType.FILE. When requiring data processing on raw data, set the raw to True.
    raw: bool = False

    # used for StorageType.FILE
    split: str = "train"
    subset_name: Optional[str] = None
    format: FormatConfig = field(default_factory=FormatConfig)
    index: int = 0

    # used for StorageType.SQL/FILE
    wrap_in_ray: bool = True

    # used for StorageType.QUEUE
    capacity: int = 10000
    max_read_timeout: float = 1800
    use_priority_queue: bool = False
    reuse_cooldown_time: Optional[float] = None
    replay_buffer_kwargs: dict = field(
        default_factory=lambda: {"priority_fn": "linear_decay", "decay": 0.1}
    )

    # used for rollout tasks
    default_workflow_type: Optional[str] = None
    default_eval_workflow_type: Optional[str] = None
    default_reward_fn_type: Optional[str] = None
    rollout_args: GenerationConfig = field(default_factory=GenerationConfig)
    workflow_args: dict = field(default_factory=dict)
    reward_fn_args: dict = field(default_factory=dict)

    # enable progress bar (tqdm) for _HFBatchReader
    enable_progress_bar: Optional[bool] = False

    # get storage from existing experiment
    ray_namespace: Optional[str] = None

    # ! DO NOT SET, automatically set from algorithm.algorithm_type
    algorithm_type: Optional[str] = None

    # ! DO NOT SET, automatically set from buffer.total_epochs
    total_epochs: int = 1  # automatically set

    # ! DO NOT SET, automatically set from buffer.total_steps
    total_steps: Optional[int] = None  # automatically set

    # ! DO NOT SET,  automatically set corresponding to train/eval
    task_type: TaskType = TaskType.EXPLORE


@dataclass
class RewardShapingConfig:
    """Config for reward shaping."""

    stats_key: str = ""
    op_type: OpType = OpType.ADD
    weight: float = 1.0


@dataclass
class OperatorConfig:
    name: str = ""
    args: Dict[str, Any] = field(default_factory=dict)


@Experimental
@dataclass
class ExperiencePipelineConfig:
    """Config for experience pipeline."""

    # The list of experience operators to apply, operators will be applied in the order they are defined
    operators: List[OperatorConfig] = field(default_factory=list)
    save_input: bool = True  # whether to save the input experiences
    input_save_path: Optional[
        str
    ] = None  # the path to save the input experiences, can be a jsonl file or a sqlite database file

    # The following fields are experimental, do not set them unless you know what you are doing

    # A dictionary of input buffers, buffers are indexed by their names.
    # users only need to set extra buffers here
    inputs: Dict[str, StorageConfig] = field(default_factory=dict)
    # The output buffer will automatically set to the trainer input buffer, so we do not need to set it here.
    output: Optional[StorageConfig] = None


@dataclass
class DataPipelineConfig:
    """Config for data pipeline."""

    # I/O buffer
    input_buffers: List[StorageConfig] = field(default_factory=list)
    output_buffer: StorageConfig = field(default_factory=StorageConfig)

    # data format
    format: FormatConfig = field(default_factory=FormatConfig)

    # data active iterator related
    dj_config_path: Optional[str] = None  # The path to Data-Juicer config file.
    dj_process_desc: Optional[
        str
    ] = None  # Describe the data processing procedure without requiring users to be aware of the specific DJ parameters
    agent_model_name: Optional[str] = None
    clean_strategy: str = "iterative"
    min_size_ratio: Optional[float] = None
    min_priority_score: Optional[float] = 0.0
    priority_weights: Optional[Dict[str, float]] = None
    data_dist: Optional[str] = "gaussian"  # one of ["gaussian", "uniform"]

    # reward shaping related, only available for experience pipeline
    reward_shaping: Optional[List[RewardShapingConfig]] = field(default_factory=list)


@Experimental
@dataclass
class DataProcessorConfig:
    """Data Processor config"""

    # support two types of data pipelines for now
    # 1. For task. Data preprocessing from raw dataset to the task set
    task_pipeline: Optional[DataPipelineConfig] = None
    # 2. For experience. Data processing for rollouts
    experience_pipeline: Optional[ExperiencePipelineConfig] = field(
        default_factory=ExperiencePipelineConfig
    )

    # For Data-Juicer
    # Whether to setup Data-Juicer server automatically. If set to True, the launcher
    # will try to start a Data-Juicer server using the `data_processor_url`,
    # If set to False, the user should start the Data-Juicer server manually, and set
    # the `data_processor_url` to the server URL.
    setup_data_processor: bool = False
    # the url of the Data-Juicer server
    data_processor_url: Optional[str] = None


@dataclass
class ModelConfig:
    # source model path
    model_path: str = ""
    critic_model_path: str = ""
    max_model_len: Optional[int] = None
    max_prompt_tokens: Optional[int] = None  # deprecated
    max_response_tokens: Optional[int] = None
    min_response_tokens: int = 1
    custom_chat_template: Optional[str] = None


@dataclass
class InferenceModelConfig:
    # ! DO NOT SET in explorer.rollout_model, automatically set from config.model.model_path
    model_path: str = ""

    # support `vllm` or `vllm_async`,
    engine_type: str = "vllm_async"
    engine_num: int = 1
    tensor_parallel_size: int = 1
    use_v1: bool = True
    enforce_eager: bool = True
    enable_prefix_caching: bool = False
    enable_chunked_prefill: bool = False
    gpu_memory_utilization: float = 0.9
    dtype: str = "bfloat16"
    seed: int = 42

    # if not set, use `model.max_model_len`
    max_model_len: Optional[int] = None
    # if not set, use `model.max_prompt_tokens`
    max_prompt_tokens: Optional[int] = None  # deprecated
    # if not set, use `model.max_response_tokens`
    max_response_tokens: Optional[int] = None
    # if not set, use `model.min_response_tokens`
    min_response_tokens: Optional[int] = None
    # used for testing very long response generation, do not set it unless you know what you are doing
    ignore_eos: bool = False

    # override chat template in model
    chat_template: Optional[str] = None

    # For Qwen3
    enable_thinking: bool = False

    # For history recording
    enable_history: bool = False

    # For OpenAI API
    enable_openai_api: bool = False

    # For tool calls in OpenAI API
    enable_auto_tool_choice: bool = False

    tool_call_parser: Optional[str] = None

    reasoning_parser: Optional[str] = None

    # ! DO NOT SET
    bundle_indices: str = ""


@dataclass
class AlgorithmConfig:
    """Config for algorithm."""

    algorithm_type: str = "ppo"
    # for GRPO-like algorithms, repeat each task for `repeat_times` times
    repeat_times: int = 1

    # the strategy for adding experiences to the buffer
    add_strategy: Optional[str] = None  # deprecated
    add_strategy_args: Optional[dict] = None  # deprecated

    # the strategy for sampling experiences from the buffer
    sample_strategy: Optional[str] = None
    sample_strategy_args: Optional[dict] = None

    advantage_fn: Optional[str] = None  # "ppo"
    # If not set, use AdvantageFn.default_args()
    advantage_fn_args: Optional[dict] = None

    kl_penalty_fn: Optional[str] = None  # "none"  # set to "none" to disable kl penalty in reward
    # If not set, use kl_penalty_fn.default_args()
    kl_penalty_fn_args: Optional[dict] = None

    policy_loss_fn: Optional[str] = None  # "ppo"
    # If not set, use PolicyLossFn.default_args()
    policy_loss_fn_args: Optional[dict] = None

    kl_loss_fn: Optional[str] = None  # "k2"  # set to "none" to disable kl loss
    # If not set, use kl_loss_fn.default_args()
    kl_loss_fn_args: Optional[dict] = None

    entropy_loss_fn: Optional[str] = None  # "default"
    # If not set, use entropy_loss_fn.default_args()
    entropy_loss_fn_args: Optional[dict] = None

    # used for SFT warmup
    # TODO: move this to SFT warmup
    use_token_level_loss: bool = True


@dataclass
class ClusterConfig:
    """Config for the cluster."""

    node_num: int = 1
    gpu_per_node: int = 8


@Experimental
@dataclass
class ExplorerInput:
    """Config for explorer input."""

    taskset: StorageConfig = field(default_factory=StorageConfig)
    eval_tasksets: List[StorageConfig] = field(default_factory=list)
    # The following args provide default values for the corresponding args in `taskset` and `eval_tasksets`
    default_workflow_type: Optional[str] = None
    default_eval_workflow_type: Optional[str] = None
    default_reward_fn_type: Optional[str] = None
    system_prompt: Optional[str] = None
    reply_prefix: Optional[str] = None


@Experimental
@dataclass
class TrainerInput:
    """Config for trainer input."""

    experience_buffer: Optional[StorageConfig] = None
    sft_warmup_dataset: Optional[StorageConfig] = None
    sft_warmup_steps: int = 0


@dataclass
class BufferConfig:
    """Config for buffer."""

    batch_size: int = 1
    train_batch_size: int = 0  # default to `batch_size` * `algorithm.n`
    total_epochs: int = 1
    total_steps: Optional[int] = None

    # for explorer
    explorer_input: ExplorerInput = field(default_factory=ExplorerInput)

    # for trainer
    trainer_input: TrainerInput = field(default_factory=TrainerInput)

    # for storage connection
    max_retry_times: int = 3
    max_retry_interval: int = 1

    # ! DO NOT SET FOLLOWING FIELDS
<<<<<<< HEAD
    explorer_output: Optional[StorageConfig] = None  # automatically set
    read_batch_size: int = 1  # automatically set
=======
>>>>>>> 331ffd61
    tokenizer_path: Optional[str] = None  # automatically set
    pad_token_id: Optional[int] = None  # automatically set
    cache_dir: Optional[str] = None  # automatically set


@dataclass
class ExplorerConfig:
    """Config for explorer."""

    name: str = EXPLORER_NAME
    # for workflow runner
    # number of workflow runners.
    runner_per_model: int = 8  # number of runners per each rollout model
    max_timeout: int = 1800  # wait each task for 30 minutes
    max_retry_times: int = 2  # retry each task for 2 times if it fails or timeout
    env_vars: dict = field(default_factory=dict)  # environment variables for workflow runner
    max_repeat_times_per_runner: Optional[
        int
    ] = None  # the number of time to repeat each task in a single workflow runner (for GRPO-like algorithms)

    runner_num: Optional[int] = None  # deprecated

    # for inference models
    # for rollout model
    rollout_model: InferenceModelConfig = field(default_factory=InferenceModelConfig)
    # for other models used in the custom workflows
    auxiliary_models: List[InferenceModelConfig] = field(default_factory=list)

    # for evaluation
    eval_interval: int = 100
    eval_on_startup: bool = True  # evalulate at step 0

    # for benchmark
    bench_on_latest_checkpoint: bool = False  # only benchmark the latest checkpoint


@dataclass
class TrainerConfig:
    name: str = TRAINER_NAME
    trainer_type: str = "verl"
    save_interval: int = 0
    enable_preview: bool = True  # enable rollout preview in wandb

    # trainer configs
    actor_grad_clip: Optional[float] = None
    # TODO: extract more train-related params from underlying trainer engine

    # Only one needs to be set for `trainer_config` and `trainer_config_path`
    trainer_config: Any = field(default_factory=dict)
    trainer_config_path: str = ""


@dataclass
class MonitorConfig:
    # TODO: support multiple monitors (List[str])
    monitor_type: str = "tensorboard"
    # the default args for monitor
    monitor_args: Optional[Dict] = None
    # whether to enable ray timeline profile
    # the output file will be saved to `cache_dir/timeline.json`
    enable_ray_timeline: bool = False
    # ! DO NOT SET, automatically generated as checkpoint_job_dir/monitor
    cache_dir: str = ""


@dataclass
class SynchronizerConfig:
    """Configs for model weight synchronization."""

    sync_method: SyncMethod = SyncMethod.NCCL
    sync_style: SyncStyle = SyncStyle.FIXED
    # sync weights every `sync_interval` steps
    sync_interval: int = 1
    # allow explorer to run `sync_offset` steps before sync
    sync_offset: int = 0
    # waiting for `sync_timeout` seconds before timeout in `nccl` method
    sync_timeout: int = 3600
    # wait for the lastest checkpoint to be ready  # TODO: to be used
    wait_for_checkpoint: bool = False

    # ! DO NOT SET, automatically calculated
    explorer_world_size: Optional[int] = None
    ray_namespace: str = ""


@dataclass
class DataJuicerServiceConfig:
    """Config for Data-Juicer.

    Please update `trinity.service.data_juicer.server.server.py` correspondingly if you change the fields here.
    """

    # the url of the Data-Juicer server
    server_url: Optional[str] = None

    # whether to start Data-Juicer server automatically
    auto_start: bool = False

    # the following fields are only used when `auto_start` is True
    # the port of the Data-Juicer server, if not set, a random port will be used
    port: Optional[int] = None
    # the hostname will be automatically set to "localhost" so we do not need to set it here


@dataclass
class ServiceConfig:
    """Configs for outside services."""

    data_juicer: Optional[DataJuicerServiceConfig] = None


@dataclass
class Config:
    """Global Configuration"""

    mode: str = "both"  # `explore`, `train`, `both` or `bench`
    project: str = "Trinity-RFT"
    group: str = ""
    name: str = "rft"
    # the root dir for checkpoints
    checkpoint_root_dir: str = ""
    # ! DO NOT SET, automatically generated as `checkpoint_root_dir/project/name`
    checkpoint_job_dir: str = ""
    # If not set, automatically generated as f"{config.project}-{config.name}"
    ray_namespace: str = ""
    # whether to continue training from the last checkpoint in checkpoint_job_dir (if any)
    continue_from_checkpoint: bool = True

    algorithm: AlgorithmConfig = field(default_factory=AlgorithmConfig)
    data_processor: DataProcessorConfig = field(default_factory=DataProcessorConfig)
    model: ModelConfig = field(default_factory=ModelConfig)
    cluster: ClusterConfig = field(default_factory=ClusterConfig)
    buffer: BufferConfig = field(default_factory=BufferConfig)
    explorer: ExplorerConfig = field(default_factory=ExplorerConfig)
    trainer: TrainerConfig = field(default_factory=TrainerConfig)
    monitor: MonitorConfig = field(default_factory=MonitorConfig)
    synchronizer: SynchronizerConfig = field(default_factory=SynchronizerConfig)
    service: ServiceConfig = field(default_factory=ServiceConfig)

    def save(self, config_path: str) -> None:
        """Save config to file."""
        with open(config_path, "w", encoding="utf-8") as f:
            OmegaConf.save(self, f)

    def _check_deprecated(self) -> None:
        pass

    def _check_interval(self) -> None:
        assert self.synchronizer.sync_interval > 0

        if self.mode != "bench" and self.algorithm.algorithm_type != "dpo":  # TODO
            # check eval_interval
            if self.explorer.eval_interval % self.synchronizer.sync_interval != 0:
                self.explorer.eval_interval = (
                    max(self.explorer.eval_interval // self.synchronizer.sync_interval, 1)
                ) * self.synchronizer.sync_interval
                logger.warning(
                    f"`eval_interval` is not a multiple of `sync_interval`; adjusted to the nearest integer={self.explorer.eval_interval}."
                )

    def _check_buffer(self) -> None:  # noqa: C901
        # TODO: split this function into different buffer read/writer
        # check explorer_input
        if self.mode != "train" and not self.buffer.explorer_input.taskset.path:
            raise ValueError(
                "`buffer.explorer_input.taskset.path` is required, please set it to the path of the taskset."
            )
        if not self.buffer.explorer_input.taskset.name:
            self.buffer.explorer_input.taskset.name = "taskset"
        if (
            self.buffer.explorer_input.taskset.repeat_times is None
            or self.buffer.explorer_input.taskset.repeat_times != self.algorithm.repeat_times
        ):
            self.buffer.explorer_input.taskset.repeat_times = self.algorithm.repeat_times
            logger.info(
                "`buffer.explorer_input.taskset.repeat_times` is set to `algorithm.repeat_times`"
                f" (={self.algorithm.repeat_times})."
            )
        if self.mode == "train":
            assert (
                self.buffer.trainer_input.experience_buffer is not None
            ), "`buffer.trainer_input.experience_buffer` is required when `mode` is `train`."
            self.buffer.trainer_input.experience_buffer.total_epochs = self.buffer.total_epochs
            self.buffer.trainer_input.experience_buffer.total_steps = self.buffer.total_steps
        else:
            self.buffer.explorer_input.taskset.task_type = TaskType.EXPLORE
            self.buffer.explorer_input.taskset.total_epochs = self.buffer.total_epochs
            self.buffer.explorer_input.taskset.total_steps = self.buffer.total_steps
        if self.buffer.explorer_input.taskset.default_workflow_type is None:
            self.buffer.explorer_input.taskset.default_workflow_type = (
                self.buffer.explorer_input.default_workflow_type
            )
        if self.buffer.explorer_input.taskset.default_eval_workflow_type is None:
            self.buffer.explorer_input.taskset.default_eval_workflow_type = (
                self.buffer.explorer_input.default_eval_workflow_type
            )
        if self.buffer.explorer_input.taskset.default_reward_fn_type is None:
            self.buffer.explorer_input.taskset.default_reward_fn_type = (
                self.buffer.explorer_input.default_reward_fn_type
            )
        if self.buffer.explorer_input.taskset.format.system_prompt is None:
            self.buffer.explorer_input.taskset.format.system_prompt = (
                self.buffer.explorer_input.system_prompt
            )
        if self.buffer.explorer_input.taskset.format.reply_prefix is None:
            self.buffer.explorer_input.taskset.format.reply_prefix = (
                self.buffer.explorer_input.reply_prefix
            )
        if self.buffer.explorer_input.taskset.ray_namespace is None:
            self.buffer.explorer_input.taskset.ray_namespace = self.ray_namespace

        remained_tasksets = []
        for idx, dataset in enumerate(self.buffer.explorer_input.eval_tasksets):
            if not dataset.path:
                logger.warning(f"Eval dataset [{dataset}]'s path is not configured. Skip.")
                continue
            dataset.task_type = TaskType.EVAL
            if not dataset.name:
                dataset.name = f"eval_taskset_{idx}"
            if dataset.repeat_times is None:
                dataset.repeat_times = 1
            if dataset.default_workflow_type is None:
                dataset.default_workflow_type = self.buffer.explorer_input.default_workflow_type
            if dataset.default_eval_workflow_type is None:
                dataset.default_eval_workflow_type = (
                    self.buffer.explorer_input.default_eval_workflow_type
                )
            if dataset.default_reward_fn_type is None:
                dataset.default_reward_fn_type = self.buffer.explorer_input.default_reward_fn_type
            if dataset.format.system_prompt is None:
                dataset.format.system_prompt = self.buffer.explorer_input.system_prompt
            if dataset.format.reply_prefix is None:
                dataset.format.reply_prefix = self.buffer.explorer_input.reply_prefix
            if dataset.ray_namespace is None:
                dataset.ray_namespace = self.ray_namespace
            remained_tasksets.append(dataset)
        self.buffer.explorer_input.eval_tasksets = remained_tasksets

        # check trainer_input.experience_buffer
        if self.buffer.trainer_input.experience_buffer is None:
            self.buffer.trainer_input.experience_buffer = StorageConfig(
                name="experience_buffer",
                storage_type=StorageType.QUEUE,
            )
            logger.info(
                f"Auto set `buffer.trainer_input.experience_buffer` to {self.buffer.trainer_input.experience_buffer}"
            )
        elif (
            self.buffer.trainer_input.experience_buffer.storage_type is StorageType.FILE
            and self.mode == "both"
        ):
            logger.warning(
                "`FILE` storage is not supported to use as experience_buffer in `both` mode, use `QUEUE` instead."
            )
            self.buffer.trainer_input.experience_buffer.storage_type = StorageType.QUEUE

        if self.buffer.trainer_input.experience_buffer is not None:
            self.buffer.trainer_input.experience_buffer.algorithm_type = (
                self.algorithm.algorithm_type
            )
            if self.buffer.trainer_input.experience_buffer.ray_namespace is None:
                self.buffer.trainer_input.experience_buffer.ray_namespace = self.ray_namespace

        # create buffer.cache_dir at <checkpoint_root_dir>/<project>/<name>/buffer
        self.buffer.cache_dir = os.path.abspath(os.path.join(self.checkpoint_job_dir, "buffer"))
        try:
            os.makedirs(self.buffer.cache_dir, exist_ok=True)
        except Exception:
            logger.warning(
                f"Failed to create buffer dir {self.buffer.cache_dir}, please check "
                f"your checkpoint directory: {self.checkpoint_job_dir}"
            )

        # check trainer_input.sft_warmup_dataset
        if (
            self.buffer.trainer_input.sft_warmup_steps > 0
            and self.buffer.trainer_input.sft_warmup_dataset is None
        ):
            raise ValueError(
                "`buffer.trainer_input.sft_warmup_dataset` is required when `buffer.trainer_input.sft_warmup_steps` > 0"
            )
        if self.buffer.trainer_input.sft_warmup_dataset is not None:
            self.buffer.trainer_input.sft_warmup_dataset.algorithm_type = "sft"  # TODO
            self.buffer.trainer_input.sft_warmup_dataset.total_steps = (
                self.buffer.trainer_input.sft_warmup_steps
            )
            if self.buffer.trainer_input.sft_warmup_dataset.ray_namespace is None:
                self.buffer.trainer_input.sft_warmup_dataset.ray_namespace = self.ray_namespace

        # check input/output buffers in experience pipelines
        if self.data_processor.experience_pipeline is not None:
            if (
                self.data_processor.experience_pipeline.save_input
                and self.data_processor.experience_pipeline.input_save_path is None
            ):
                self.data_processor.experience_pipeline.input_save_path = os.path.join(
                    self.buffer.cache_dir, "explorer_output.jsonl"
                )
                logger.info(
                    f"Auto set `data_processor.experience_pipeline.input_save_path` to {self.data_processor.experience_pipeline.input_save_path}"
                )

        # check train_batch_size
        if not self.buffer.train_batch_size:
            if self.mode == "train" or self.algorithm.algorithm_type in ["sft", "dpo"]:
                raise ValueError(
                    "`buffer.train_batch_size` is required when `mode` is 'train' or `algorithm.algorithm_type` is "
                    "'sft' or 'dpo'"
                )
            logger.info(
                "`buffer.train_batch_size` is set to `buffer.batch_size` * `algorithm.repeat_times`"
            )
            self.buffer.train_batch_size = self.buffer.batch_size * self.algorithm.repeat_times

        # set pad_token_id / tokenizer_path
        if self.buffer.pad_token_id is None:
            from transformers import AutoTokenizer

            try:
                self.buffer.pad_token_id = AutoTokenizer.from_pretrained(
                    self.model.model_path
                ).pad_token_id
            except Exception:
                logger.warning(f"Failed to get pad token id from model {self.model.model_path}")
                self.buffer.pad_token_id = 0
        self.buffer.tokenizer_path = self.model.model_path

    def _check_algorithm(self) -> None:
        from trinity.algorithm import (
            ADVANTAGE_FN,
            ENTROPY_LOSS_FN,
            KL_FN,
            POLICY_LOSS_FN,
            SAMPLE_STRATEGY,
        )
        from trinity.algorithm.algorithm import ALGORITHM_TYPE

        algorithm = ALGORITHM_TYPE.get(self.algorithm.algorithm_type)
        algorithm.check_config(self)
        default_config = {
            "sample_strategy": "warmup",
            "policy_loss_fn": "ppo",
            "advantage_fn": "ppo",
            "kl_penalty_fn": "none",
            "kl_loss_fn": "k2",
            "entropy_loss_fn": "default",
        }
        default_config.update(algorithm.default_config())
        for key, value in default_config.items():
            if getattr(self.algorithm, key, None) is None:
                setattr(self.algorithm, key, value)

        def check_and_set(name, registry, args_attr):
            fn_cls = registry.get(getattr(self.algorithm, name))
            if fn_cls is None:
                raise ValueError(f"Invalid {name}: {getattr(self.algorithm, name)}")
            if getattr(self.algorithm, args_attr) is None:
                setattr(self.algorithm, args_attr, fn_cls.default_args())
            return fn_cls

        check_and_set("sample_strategy", SAMPLE_STRATEGY, "sample_strategy_args")
        check_and_set("policy_loss_fn", POLICY_LOSS_FN, "policy_loss_fn_args")
        check_and_set("advantage_fn", ADVANTAGE_FN, "advantage_fn_args")
        check_and_set("kl_loss_fn", KL_FN, "kl_loss_fn_args")
        check_and_set("kl_penalty_fn", KL_FN, "kl_penalty_fn_args")
        check_and_set("entropy_loss_fn", ENTROPY_LOSS_FN, "entropy_loss_fn_args")

    def check_and_update(self) -> None:  # noqa: C901
        """Check and update the config."""
        self._check_deprecated()

        # set namespace
        if self.ray_namespace is None or len(self.ray_namespace) == 0:
            self.ray_namespace = f"{self.project}/{self.name}"

        # check algorithm
        self._check_algorithm()

        # check mode
        if self.mode not in ["explore", "train", "both", "bench"]:
            raise ValueError(f"Invalid mode: {self.mode}")

        # prepare for the checkpoint directory
        if not os.path.isabs(self.checkpoint_root_dir):
            self.checkpoint_root_dir = os.path.join(os.getcwd(), self.checkpoint_root_dir)
        # create a job dir at checkpoint_root_dir/project/name
        self.checkpoint_job_dir = os.path.join(
            self.checkpoint_root_dir, self.project, self.group, self.name
        )
        # rename the experiment when necessary
        if not self.continue_from_checkpoint and (
            os.path.exists(self.checkpoint_job_dir) and os.listdir(self.checkpoint_job_dir)
        ):
            ori_name = self.name
            timestamp = datetime.now().strftime("%Y%m%d%H%M%S")
            self.name = f"{ori_name}_{timestamp}"
            self.checkpoint_job_dir = f"{self.checkpoint_job_dir}_{timestamp}"
            logger.warning(f"Experiment [{ori_name}] already exists, renamed as {self.name}.")
        os.makedirs(self.checkpoint_job_dir, exist_ok=True)

        # check and update model path
        if self.explorer is not None:
            self.explorer.rollout_model.model_path = self.model.model_path
        if not self.model.critic_model_path:
            self.model.critic_model_path = self.model.model_path

        # check explorer
        if self.explorer.rollout_model.max_prompt_tokens is None:
            self.explorer.rollout_model.max_prompt_tokens = self.model.max_prompt_tokens
        if self.explorer.rollout_model.max_response_tokens is None:
            self.explorer.rollout_model.max_response_tokens = self.model.max_response_tokens
        if self.explorer.rollout_model.min_response_tokens is None:
            self.explorer.rollout_model.min_response_tokens = self.model.min_response_tokens
        if self.explorer.rollout_model.max_model_len is None:
            self.explorer.rollout_model.max_model_len = self.model.max_model_len
        if (
            self.explorer.rollout_model.max_model_len is None
            and self.explorer.rollout_model.max_prompt_tokens is not None
            and self.explorer.rollout_model.max_response_tokens is not None
        ):
            logger.warning(
                "`max_prompt_tokens` is deprecated, please set `max_model_len` directly."
            )
            self.explorer.rollout_model.max_model_len = (
                self.explorer.rollout_model.max_prompt_tokens
                + self.explorer.rollout_model.max_response_tokens
            )

        # check synchronizer
        self.synchronizer.ray_namespace = self.ray_namespace
        self.synchronizer.explorer_world_size = (
            self.explorer.rollout_model.engine_num
            * self.explorer.rollout_model.tensor_parallel_size
        )
        if (
            self.mode in ["train", "explore", "bench"]
            and self.synchronizer.sync_method == SyncMethod.NCCL
        ):
            self.synchronizer.sync_method = SyncMethod.CHECKPOINT
            logger.warning(
                f"`{self.mode}` mode does not support NCCL synchronization, set `synchronizer.sync_method` to `checkpoint`."
            )

        self._check_interval()

        # check monitor
        from trinity.utils.monitor import MONITOR

        monitor_cls = MONITOR.get(self.monitor.monitor_type)
        if monitor_cls is None:
            raise ValueError(f"Invalid monitor type: {self.monitor.monitor_type}")
        if self.monitor.monitor_args is None:
            self.monitor.monitor_args = monitor_cls.default_args()
        # create a job dir in <checkpoint_root_dir>/<project>/<name>/monitor
        self.monitor.cache_dir = os.path.join(self.checkpoint_job_dir, "monitor")
        try:
            os.makedirs(self.monitor.cache_dir, exist_ok=True)
        except Exception:
            logger.warning(
                f"Failed to create monitor dir {self.monitor.cache_dir}, please check "
                f"your checkpoint directory: {self.checkpoint_job_dir}"
            )

        # check buffer
        self._check_buffer()
        # check and update trainer
        if self.mode in {"both", "train"}:
            if self.trainer.trainer_type == "verl":
                if self.trainer.trainer_config:
                    from trinity.common.verl_config import veRLConfig

                    trainer_config_schema = OmegaConf.structured(veRLConfig)
                    trainer_config = OmegaConf.merge(
                        trainer_config_schema, self.trainer.trainer_config
                    )
                    self.trainer.trainer_config = OmegaConf.to_object(trainer_config)
                else:
                    if os.path.isfile(self.trainer.trainer_config_path):
                        from trinity.common.verl_config import load_config

                        self.trainer.trainer_config = load_config(self.trainer.trainer_config_path)
                    else:
                        raise ValueError(
                            f"Invalid trainer config path: {self.trainer.trainer_config_path}"
                        )
            else:
                raise ValueError(f"Invalid trainer type: {self.trainer_type}")
            self.trainer.trainer_config.synchronize_config(self)
        else:
            self.trainer.trainer_config = None

<<<<<<< HEAD
        # check service
        if self.service.data_juicer is not None:
            for operator in self.data_processor.experience_pipeline.operators:
                if operator.name == "data_juicer":
                    operator.args["service_config"] = self.service.data_juicer
=======
    def flatten(self) -> Dict[str, Any]:
        """Flatten the config into a single-level dict with dot-separated keys for nested fields."""

        def _flatten(obj, parent_key="", sep="."):
            items = {}
            if hasattr(obj, "__dataclass_fields__"):
                obj = vars(obj)
            if isinstance(obj, dict):
                for k, v in obj.items():
                    new_key = f"{parent_key}{sep}{k}" if parent_key else k
                    items.update(_flatten(v, new_key, sep=sep))
            elif isinstance(obj, list):
                for i, v in enumerate(obj):
                    new_key = f"{parent_key}{sep}{i}" if parent_key else str(i)
                    items.update(_flatten(v, new_key, sep=sep))
            elif isinstance(obj, Enum):
                items[parent_key] = obj.value
            else:
                items[parent_key] = obj
            return items

        return _flatten(self)
>>>>>>> 331ffd61


def load_config(config_path: str) -> Config:
    """Load the configuration from the given path."""
    # TODO: add test
    schema = OmegaConf.structured(Config)
    yaml_config = OmegaConf.load(config_path)
    try:
        config = OmegaConf.merge(schema, yaml_config)
        return OmegaConf.to_object(config)
    except Exception as e:
        raise ValueError(f"Invalid configuration: {e}") from e<|MERGE_RESOLUTION|>--- conflicted
+++ resolved
@@ -366,11 +366,7 @@
     max_retry_interval: int = 1
 
     # ! DO NOT SET FOLLOWING FIELDS
-<<<<<<< HEAD
     explorer_output: Optional[StorageConfig] = None  # automatically set
-    read_batch_size: int = 1  # automatically set
-=======
->>>>>>> 331ffd61
     tokenizer_path: Optional[str] = None  # automatically set
     pad_token_id: Optional[int] = None  # automatically set
     cache_dir: Optional[str] = None  # automatically set
@@ -862,13 +858,12 @@
         else:
             self.trainer.trainer_config = None
 
-<<<<<<< HEAD
         # check service
         if self.service.data_juicer is not None:
             for operator in self.data_processor.experience_pipeline.operators:
                 if operator.name == "data_juicer":
                     operator.args["service_config"] = self.service.data_juicer
-=======
+
     def flatten(self) -> Dict[str, Any]:
         """Flatten the config into a single-level dict with dot-separated keys for nested fields."""
 
@@ -891,7 +886,6 @@
             return items
 
         return _flatten(self)
->>>>>>> 331ffd61
 
 
 def load_config(config_path: str) -> Config:
