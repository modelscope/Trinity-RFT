# -*- coding: utf-8 -*-
"""Configs for RFT."""
import os
from dataclasses import dataclass, field
from datetime import datetime
from enum import Enum
from typing import Any, Dict, List, Optional

from omegaconf import OmegaConf

from trinity.common.constants import (
    EXPLORER_NAME,
    MAX_MODEL_LEN,
    TRAINER_NAME,
    OpType,
    PromptType,
    StorageType,
    SyncMethod,
    SyncStyle,
    TaskType,
)
from trinity.utils.annotations import Experimental
from trinity.utils.log import get_logger

logger = get_logger(__name__)


@dataclass
class FormatConfig:
    """Configuration for data formatting"""

    prompt_type: PromptType = PromptType.MESSAGES

    prompt_key: str = "prompt"
    response_key: str = "response"
    messages_key: str = "message"
    chat_template: str = ""  # deprecated

    system_prompt: Optional[str] = None
    reply_prefix: Optional[str] = None

    # for sample-level task controlling
    reward_fn_key: str = ""
    workflow_key: str = ""
    # for math dataset
    solution_key: str = "solution"

    # for reward dataset
    reward_key: str = "reward"

    # for dpo dataset
    chosen_key: str = "chosen"
    rejected_key: str = "rejected"

    # for unpaired preference dataset
    label_key: str = ""


@dataclass
class GenerationConfig:
    temperature: float = 1.0
    top_p: float = 1.0
    top_k: int = -1
    logprobs: int = 0  # vLLM return `logprobs + 1` elements
    # repeat each task for `n` times
    # ! DO NOT SET in `buffer.explorer_input.taskset.rollout_args`
    n: int = 1


@dataclass
class StorageConfig:
    """Storage config."""

    name: str = ""
    storage_type: StorageType = StorageType.FILE
    path: Optional[str] = None
    repeat_times: Optional[int] = None

    # only available for StorageType.FILE. When requiring data processing on raw data, set the raw to True.
    raw: bool = False

    # used for StorageType.FILE
    split: str = "train"
    subset_name: Optional[str] = None
    format: FormatConfig = field(default_factory=FormatConfig)
    index: int = 0

    # used for StorageType.SQL/FILE
    wrap_in_ray: bool = True

    # used for StorageType.QUEUE
    capacity: int = 10000
    max_read_timeout: float = 1800
    use_priority_queue: bool = False
    reuse_cooldown_time: Optional[float] = None
    replay_buffer_kwargs: dict = field(
        default_factory=lambda: {"priority_fn": "linear_decay", "decay": 0.1}
    )

    # used for rollout tasks
    default_workflow_type: Optional[str] = None
    default_eval_workflow_type: Optional[str] = None
    default_reward_fn_type: Optional[str] = None
    rollout_args: GenerationConfig = field(default_factory=GenerationConfig)
    workflow_args: dict = field(default_factory=dict)
    reward_fn_args: dict = field(default_factory=dict)

    # enable progress bar (tqdm) for _HFBatchReader
    enable_progress_bar: Optional[bool] = False

    # get storage from existing experiment
    ray_namespace: Optional[str] = None

    # ! DO NOT SET, automatically set from algorithm.algorithm_type
    algorithm_type: Optional[str] = None

    # ! DO NOT SET, automatically set from buffer.total_epochs
    total_epochs: int = 1  # automatically set

    # ! DO NOT SET, automatically set from buffer.total_steps
    total_steps: Optional[int] = None  # automatically set

    # ! DO NOT SET,  automatically set corresponding to train/eval
    task_type: TaskType = TaskType.EXPLORE


@dataclass
class RewardShapingConfig:
    """Config for reward shaping."""

    stats_key: str = ""
    op_type: OpType = OpType.ADD
    weight: float = 1.0


@dataclass
class OperatorConfig:
    name: str = ""
    args: Dict[str, Any] = field(default_factory=dict)


@Experimental
@dataclass
class ExperiencePipelineConfig:
    """Config for experience pipeline.

    Experience Pipeline is used to pre-process rollout experiences for better training.
    """

    # The list of experience operators to apply, operators will be applied in the order they are defined
    operators: List[OperatorConfig] = field(default_factory=list)
    save_input: bool = True  # whether to save the input experiences
    input_save_path: Optional[
        str
    ] = None  # the path to save the input experiences, can be a jsonl file or a sqlite database file

    # The following fields are experimental, do not set them unless you know what you are doing

    # A dictionary of input buffers, buffers are indexed by their names.
    # users only need to set extra buffers here
    inputs: Dict[str, StorageConfig] = field(default_factory=dict)
    # The output buffer will automatically set to the trainer input buffer, so we do not need to set it here.
    output: Optional[StorageConfig] = None


@Experimental
@dataclass
class TaskPipelineConfig:
    """Config for task pipeline.

    Task Pipeline is used to pre-process raw tasks for better exploring. Currently, we only support using
    Data-Juicer operators for task pipeline.
    """

    # The list of data-juicer operators to apply, operators will be applied in the order they are defined
    operators: List[OperatorConfig] = field(default_factory=list)
    # number of process
    num_process: int = 4
    # The path to the Data-Juicer config file. If set, operators and num_process will be ignored
    config_path: Optional[str] = None

    # Raw input tasksets. Currently, task pipeline only support local file as inputs,
    # e.g., /path/to/file.jsonl or /path/to/file.parquet, not a directory or huggingface path
    inputs: List[str] = field(default_factory=list)
    # Output task buffer, if not set, use `buffer.explorer_input.taskset`. In most cases, users do not need to set this field.
    output: Optional[StorageConfig] = None

    # The list of fields extracted from the input tasksets and processed into the output taskset
    target_fields: List[str] = field(default_factory=list)

    # weights for priority computing. Usually including 4 types of weights:
    # - difficulty
    # - diversity
    # - usage_frequency
    # - quality
    priority_weights: Dict[str, float] = field(default_factory=dict)

    # number of samples to select after task pipeline. -1 means all
    top_k: int = -1


@dataclass
class DataPipelineConfig:
    """Config for data pipeline."""

    # I/O buffer
    input_buffers: List[StorageConfig] = field(default_factory=list)
    output_buffer: StorageConfig = field(default_factory=StorageConfig)

    # data format
    format: FormatConfig = field(default_factory=FormatConfig)

    # data active iterator related
    dj_config_path: Optional[str] = None  # The path to Data-Juicer config file.
    dj_process_desc: Optional[
        str
    ] = None  # Describe the data processing procedure without requiring users to be aware of the specific DJ parameters
    agent_model_name: Optional[str] = None
    clean_strategy: str = "iterative"
    min_size_ratio: Optional[float] = None
    min_priority_score: Optional[float] = 0.0
    priority_weights: Optional[Dict[str, float]] = None
    data_dist: Optional[str] = "gaussian"  # one of ["gaussian", "uniform"]

    # reward shaping related, only available for experience pipeline
    reward_shaping: Optional[List[RewardShapingConfig]] = field(default_factory=list)


@Experimental
@dataclass
class DataProcessorConfig:
    """Data Processor config"""

    # support two types of data pipelines for now
    # 1. For task. Data preprocessing from raw dataset to the task set
    task_pipeline: Optional[TaskPipelineConfig] = None
    # 2. For experience. Data processing for rollouts
    experience_pipeline: Optional[ExperiencePipelineConfig] = field(
        default_factory=ExperiencePipelineConfig
    )

    # For Data-Juicer
    # Whether to setup Data-Juicer server automatically. If set to True, the launcher
    # will try to start a Data-Juicer server using the `data_processor_url`,
    # If set to False, the user should start the Data-Juicer server manually, and set
    # the `data_processor_url` to the server URL.
    setup_data_processor: bool = False
    # the url of the Data-Juicer server
    data_processor_url: Optional[str] = None


@dataclass
class ModelConfig:
    # source model path
    model_path: str = ""
    critic_model_path: str = ""
    max_model_len: Optional[int] = None
    max_prompt_tokens: Optional[int] = None
    max_response_tokens: Optional[int] = None
    min_response_tokens: int = 1
    custom_chat_template: Optional[str] = None


@dataclass
class InferenceModelConfig:
    # ! DO NOT SET in explorer.rollout_model, automatically set from config.model.model_path
    model_path: str = ""

    # support `vllm` or `vllm_async`,
    engine_type: str = "vllm_async"
    engine_num: int = 1
    tensor_parallel_size: int = 1
    use_v1: bool = True
    enforce_eager: bool = True
    enable_prefix_caching: bool = False
    enable_chunked_prefill: bool = False
    gpu_memory_utilization: float = 0.9
    dtype: str = "bfloat16"
    seed: int = 42

    # if not set, use `model.max_model_len`
    max_model_len: Optional[int] = None
    # if not set, use `model.max_prompt_tokens`
    max_prompt_tokens: Optional[int] = None
    # if not set, use `model.max_response_tokens`
    max_response_tokens: Optional[int] = None
    # if not set, use `model.min_response_tokens`
    min_response_tokens: Optional[int] = None
    # used for testing very long response generation, do not set it unless you know what you are doing
    ignore_eos: bool = False

    # override chat template in model
    chat_template: Optional[str] = None

    # For Qwen3
    enable_thinking: bool = False

    # For history recording
    enable_history: bool = False

    # For OpenAI API
    enable_openai_api: bool = False

    # For tool calls in OpenAI API
    enable_auto_tool_choice: bool = False

    tool_call_parser: Optional[str] = None

    reasoning_parser: Optional[str] = None

    # ! DO NOT SET
    bundle_indices: str = ""


@dataclass
class AlgorithmConfig:
    """Config for algorithm."""

    algorithm_type: str = "ppo"
    # for GRPO-like algorithms, repeat each task for `repeat_times` times
    repeat_times: int = 1

    # the strategy for adding experiences to the buffer
    add_strategy: Optional[str] = None  # deprecated
    add_strategy_args: Optional[dict] = None  # deprecated

    # the strategy for sampling experiences from the buffer
    sample_strategy: Optional[str] = None
    sample_strategy_args: Optional[dict] = None

    advantage_fn: Optional[str] = None  # "ppo"
    # If not set, use AdvantageFn.default_args()
    advantage_fn_args: Optional[dict] = None

    kl_penalty_fn: Optional[str] = None  # "none"  # set to "none" to disable kl penalty in reward
    # If not set, use kl_penalty_fn.default_args()
    kl_penalty_fn_args: Optional[dict] = None

    policy_loss_fn: Optional[str] = None  # "ppo"
    # If not set, use PolicyLossFn.default_args()
    policy_loss_fn_args: Optional[dict] = None

    kl_loss_fn: Optional[str] = None  # "k2"  # set to "none" to disable kl loss
    # If not set, use kl_loss_fn.default_args()
    kl_loss_fn_args: Optional[dict] = None

    entropy_loss_fn: Optional[str] = None  # "default"
    # If not set, use entropy_loss_fn.default_args()
    entropy_loss_fn_args: Optional[dict] = None

    # used for SFT warmup
    # TODO: move this to SFT warmup
    use_token_level_loss: bool = True


@dataclass
class ClusterConfig:
    """Config for the cluster."""

    node_num: int = 1
    gpu_per_node: int = 8


@Experimental
@dataclass
class ExplorerInput:
    """Config for explorer input."""

    taskset: StorageConfig = field(default_factory=StorageConfig)
    eval_tasksets: List[StorageConfig] = field(default_factory=list)
    # The following args provide default values for the corresponding args in `taskset` and `eval_tasksets`
    default_workflow_type: Optional[str] = None
    default_eval_workflow_type: Optional[str] = None
    default_reward_fn_type: Optional[str] = None
    system_prompt: Optional[str] = None
    reply_prefix: Optional[str] = None


@Experimental
@dataclass
class TrainerInput:
    """Config for trainer input."""

    experience_buffer: Optional[StorageConfig] = None
    sft_warmup_dataset: Optional[StorageConfig] = None
    sft_warmup_steps: int = 0


@dataclass
class BufferConfig:
    """Config for buffer."""

    batch_size: int = 1
    train_batch_size: int = 0  # default to `batch_size` * `algorithm.n`
    total_epochs: int = 1
    total_steps: Optional[int] = None

    # for explorer
    explorer_input: ExplorerInput = field(default_factory=ExplorerInput)

    # for trainer
    trainer_input: TrainerInput = field(default_factory=TrainerInput)

    # for storage connection
    max_retry_times: int = 3
    max_retry_interval: int = 1

    # ! DO NOT SET FOLLOWING FIELDS
    explorer_output: Optional[StorageConfig] = None  # automatically set
    tokenizer_path: Optional[str] = None  # automatically set
    pad_token_id: Optional[int] = None  # automatically set
    cache_dir: Optional[str] = None  # automatically set


@dataclass
class ExplorerConfig:
    """Config for explorer."""

    name: str = EXPLORER_NAME
    # for workflow runner
    # number of workflow runners.
    runner_per_model: int = 8  # number of runners per each rollout model
    max_timeout: int = 1800  # wait each task for 30 minutes
    max_retry_times: int = 2  # retry each task for 2 times if it fails or timeout
    env_vars: dict = field(default_factory=dict)  # environment variables for workflow runner
    max_repeat_times_per_runner: Optional[
        int
    ] = None  # the number of time to repeat each task in a single workflow runner (for GRPO-like algorithms)

    runner_num: Optional[int] = None  # deprecated

    # for inference models
    # for rollout model
    rollout_model: InferenceModelConfig = field(default_factory=InferenceModelConfig)
    # for other models used in the custom workflows
    auxiliary_models: List[InferenceModelConfig] = field(default_factory=list)

    # for evaluation
    eval_interval: int = 100
    eval_on_startup: bool = True  # evalulate at step 0

    # for benchmark
    bench_on_latest_checkpoint: bool = False  # only benchmark the latest checkpoint


@dataclass
class TrainerConfig:
    name: str = TRAINER_NAME
    trainer_type: str = "verl"
    save_interval: int = 0
    enable_preview: bool = True  # enable rollout preview in wandb

    # trainer configs
    actor_grad_clip: Optional[float] = None
    # TODO: extract more train-related params from underlying trainer engine

    # Only one needs to be set for `trainer_config` and `trainer_config_path`
    trainer_config: Any = field(default_factory=dict)
    trainer_config_path: str = ""


@dataclass
class MonitorConfig:
    # TODO: support multiple monitors (List[str])
    monitor_type: str = "tensorboard"
    # the default args for monitor
    monitor_args: Optional[Dict] = None
    # whether to enable ray timeline profile
    # the output file will be saved to `cache_dir/timeline.json`
    enable_ray_timeline: bool = False
    # ! DO NOT SET, automatically generated as checkpoint_job_dir/monitor
    cache_dir: str = ""


@dataclass
class SynchronizerConfig:
    """Configs for model weight synchronization."""

    sync_method: SyncMethod = SyncMethod.NCCL
    sync_style: SyncStyle = SyncStyle.FIXED
    # sync weights every `sync_interval` steps
    sync_interval: int = 1
    # allow explorer to run `sync_offset` steps before sync
    sync_offset: int = 0
    # waiting for `sync_timeout` seconds before timeout in `nccl` method
    sync_timeout: int = 3600
    # wait for the lastest checkpoint to be ready  # TODO: to be used
    wait_for_checkpoint: bool = False

    # ! DO NOT SET, automatically calculated
    explorer_world_size: Optional[int] = None
    ray_namespace: str = ""


@dataclass
class DataJuicerServiceConfig:
    """Config for Data-Juicer.

    Please update `trinity.service.data_juicer.server.server.py` correspondingly if you change the fields here.
    """

    # the url of the Data-Juicer server
    server_url: Optional[str] = None

    # whether to start Data-Juicer server automatically
    auto_start: bool = False

    # the following fields are only used when `auto_start` is True
    # the port of the Data-Juicer server, if not set, a random port will be used
    port: Optional[int] = None
    # the hostname will be automatically set to "localhost" so we do not need to set it here


@dataclass
class ServiceConfig:
    """Configs for outside services."""

    data_juicer: Optional[DataJuicerServiceConfig] = None


@dataclass
class Config:
    """Global Configuration"""

    mode: str = "both"  # `explore`, `train`, `both` or `bench`
    project: str = "Trinity-RFT"
    group: str = ""
    name: str = "rft"
    # the root dir for checkpoints
    checkpoint_root_dir: str = ""
    # ! DO NOT SET, automatically generated as `checkpoint_root_dir/project/name`
    checkpoint_job_dir: str = ""
    # If not set, automatically generated as f"{config.project}-{config.name}"
    ray_namespace: str = ""
    # whether to continue training from the last checkpoint in checkpoint_job_dir (if any)
    continue_from_checkpoint: bool = True

    algorithm: AlgorithmConfig = field(default_factory=AlgorithmConfig)
    data_processor: DataProcessorConfig = field(default_factory=DataProcessorConfig)
    model: ModelConfig = field(default_factory=ModelConfig)
    cluster: ClusterConfig = field(default_factory=ClusterConfig)
    buffer: BufferConfig = field(default_factory=BufferConfig)
    explorer: ExplorerConfig = field(default_factory=ExplorerConfig)
    trainer: TrainerConfig = field(default_factory=TrainerConfig)
    monitor: MonitorConfig = field(default_factory=MonitorConfig)
    synchronizer: SynchronizerConfig = field(default_factory=SynchronizerConfig)
    service: ServiceConfig = field(default_factory=ServiceConfig)

    def save(self, config_path: str) -> None:
        """Save config to file."""
        with open(config_path, "w", encoding="utf-8") as f:
            OmegaConf.save(self, f)

    def _check_deprecated(self) -> None:
        pass

    def _check_interval(self) -> None:
        assert self.synchronizer.sync_interval > 0

        if self.mode != "bench" and self.algorithm.algorithm_type != "dpo":  # TODO
            # check eval_interval
            if self.explorer.eval_interval % self.synchronizer.sync_interval != 0:
                self.explorer.eval_interval = (
                    max(self.explorer.eval_interval // self.synchronizer.sync_interval, 1)
                ) * self.synchronizer.sync_interval
                logger.warning(
                    f"`eval_interval` is not a multiple of `sync_interval`; adjusted to the nearest integer={self.explorer.eval_interval}."
                )

    def _check_buffer(self) -> None:  # noqa: C901
        # TODO: split this function into different buffer read/writer
        # check explorer_input
        if self.mode != "train" and not self.buffer.explorer_input.taskset.path:
            raise ValueError(
                "`buffer.explorer_input.taskset.path` is required, please set it to the path of the taskset."
            )
        if not self.buffer.explorer_input.taskset.name:
            self.buffer.explorer_input.taskset.name = "taskset"
        if (
            self.buffer.explorer_input.taskset.repeat_times is None
            or self.buffer.explorer_input.taskset.repeat_times != self.algorithm.repeat_times
        ):
            self.buffer.explorer_input.taskset.repeat_times = self.algorithm.repeat_times
            logger.info(
                "`buffer.explorer_input.taskset.repeat_times` is set to `algorithm.repeat_times`"
                f" (={self.algorithm.repeat_times})."
            )
        if self.mode == "train":
            assert (
                self.buffer.trainer_input.experience_buffer is not None
            ), "`buffer.trainer_input.experience_buffer` is required when `mode` is `train`."
            self.buffer.trainer_input.experience_buffer.total_epochs = self.buffer.total_epochs
            self.buffer.trainer_input.experience_buffer.total_steps = self.buffer.total_steps
        else:
            self.buffer.explorer_input.taskset.task_type = TaskType.EXPLORE
            self.buffer.explorer_input.taskset.total_epochs = self.buffer.total_epochs
            self.buffer.explorer_input.taskset.total_steps = self.buffer.total_steps
        if self.buffer.explorer_input.taskset.default_workflow_type is None:
            self.buffer.explorer_input.taskset.default_workflow_type = (
                self.buffer.explorer_input.default_workflow_type
            )
        if self.buffer.explorer_input.taskset.default_eval_workflow_type is None:
            self.buffer.explorer_input.taskset.default_eval_workflow_type = (
                self.buffer.explorer_input.default_eval_workflow_type
            )
        if self.buffer.explorer_input.taskset.default_reward_fn_type is None:
            self.buffer.explorer_input.taskset.default_reward_fn_type = (
                self.buffer.explorer_input.default_reward_fn_type
            )
        if self.buffer.explorer_input.taskset.format.system_prompt is None:
            self.buffer.explorer_input.taskset.format.system_prompt = (
                self.buffer.explorer_input.system_prompt
            )
        if self.buffer.explorer_input.taskset.format.reply_prefix is None:
            self.buffer.explorer_input.taskset.format.reply_prefix = (
                self.buffer.explorer_input.reply_prefix
            )
        if self.buffer.explorer_input.taskset.ray_namespace is None:
            self.buffer.explorer_input.taskset.ray_namespace = self.ray_namespace

        remained_tasksets = []
        for idx, dataset in enumerate(self.buffer.explorer_input.eval_tasksets):
            if not dataset.path:
                logger.warning(f"Eval dataset [{dataset}]'s path is not configured. Skip.")
                continue
            dataset.task_type = TaskType.EVAL
            if not dataset.name:
                dataset.name = f"eval_taskset_{idx}"
            if dataset.repeat_times is None:
                dataset.repeat_times = 1
            if dataset.default_workflow_type is None:
                dataset.default_workflow_type = self.buffer.explorer_input.default_workflow_type
            if dataset.default_eval_workflow_type is None:
                dataset.default_eval_workflow_type = (
                    self.buffer.explorer_input.default_eval_workflow_type
                )
            if dataset.default_reward_fn_type is None:
                dataset.default_reward_fn_type = self.buffer.explorer_input.default_reward_fn_type
            if dataset.format.system_prompt is None:
                dataset.format.system_prompt = self.buffer.explorer_input.system_prompt
            if dataset.format.reply_prefix is None:
                dataset.format.reply_prefix = self.buffer.explorer_input.reply_prefix
            if dataset.ray_namespace is None:
                dataset.ray_namespace = self.ray_namespace
            remained_tasksets.append(dataset)
        self.buffer.explorer_input.eval_tasksets = remained_tasksets

        # check trainer_input.experience_buffer
        if self.buffer.trainer_input.experience_buffer is None:
            self.buffer.trainer_input.experience_buffer = StorageConfig(
                name="experience_buffer",
                storage_type=StorageType.QUEUE,
            )
            logger.info(
                f"Auto set `buffer.trainer_input.experience_buffer` to {self.buffer.trainer_input.experience_buffer}"
            )
        elif (
            self.buffer.trainer_input.experience_buffer.storage_type is StorageType.FILE
            and self.mode == "both"
        ):
            logger.warning(
                "`FILE` storage is not supported to use as experience_buffer in `both` mode, use `QUEUE` instead."
            )
            self.buffer.trainer_input.experience_buffer.storage_type = StorageType.QUEUE

        if self.buffer.trainer_input.experience_buffer is not None:
            self.buffer.trainer_input.experience_buffer.algorithm_type = (
                self.algorithm.algorithm_type
            )
            if self.buffer.trainer_input.experience_buffer.ray_namespace is None:
                self.buffer.trainer_input.experience_buffer.ray_namespace = self.ray_namespace

        # create buffer.cache_dir at <checkpoint_root_dir>/<project>/<name>/buffer
        self.buffer.cache_dir = os.path.abspath(os.path.join(self.checkpoint_job_dir, "buffer"))
        try:
            os.makedirs(self.buffer.cache_dir, exist_ok=True)
        except Exception:
            logger.warning(
                f"Failed to create buffer dir {self.buffer.cache_dir}, please check "
                f"your checkpoint directory: {self.checkpoint_job_dir}"
            )

        # check trainer_input.sft_warmup_dataset
        if (
            self.buffer.trainer_input.sft_warmup_steps > 0
            and self.buffer.trainer_input.sft_warmup_dataset is None
        ):
            raise ValueError(
                "`buffer.trainer_input.sft_warmup_dataset` is required when `buffer.trainer_input.sft_warmup_steps` > 0"
            )
        if self.buffer.trainer_input.sft_warmup_dataset is not None:
            self.buffer.trainer_input.sft_warmup_dataset.algorithm_type = "sft"  # TODO
            self.buffer.trainer_input.sft_warmup_dataset.total_steps = (
                self.buffer.trainer_input.sft_warmup_steps
            )
            if self.buffer.trainer_input.sft_warmup_dataset.ray_namespace is None:
                self.buffer.trainer_input.sft_warmup_dataset.ray_namespace = self.ray_namespace

        # check input/output buffers in pipelines
        if self.data_processor.experience_pipeline is not None:
            if (
                self.data_processor.experience_pipeline.save_input
                and self.data_processor.experience_pipeline.input_save_path is None
            ):
                self.data_processor.experience_pipeline.input_save_path = os.path.join(
                    self.buffer.cache_dir, "explorer_output.jsonl"
                )
                logger.info(
                    f"Auto set `data_processor.experience_pipeline.input_save_path` to {self.data_processor.experience_pipeline.input_save_path}"
                )
        if self.data_processor.task_pipeline is not None:
            if self.data_processor.task_pipeline.output is None:
                self.data_processor.task_pipeline.output = self.buffer.explorer_input.taskset
            if self.data_processor.task_pipeline.output.path and os.path.exists(
                self.data_processor.task_pipeline.output.path
            ):
                raise ValueError(
                    f"Task pipeline output path {self.data_processor.task_pipeline.output.path} already exists.\n"
                    "Please choose a different output path to avoid overwriting."
                )

        # check train_batch_size
        if not self.buffer.train_batch_size:
            if self.mode == "train" or self.algorithm.algorithm_type in ["sft", "dpo"]:
                raise ValueError(
                    "`buffer.train_batch_size` is required when `mode` is 'train' or `algorithm.algorithm_type` is "
                    "'sft' or 'dpo'"
                )
            logger.info(
                "`buffer.train_batch_size` is set to `buffer.batch_size` * `algorithm.repeat_times`"
            )
            self.buffer.train_batch_size = self.buffer.batch_size * self.algorithm.repeat_times

        # set pad_token_id / tokenizer_path
        if self.buffer.pad_token_id is None:
            from transformers import AutoTokenizer

            try:
                tokenizer = AutoTokenizer.from_pretrained(self.model.model_path)
                if tokenizer.pad_token_id is None:
                    tokenizer.pad_token_id = tokenizer.eos_token_id
                    logger.warning(
                        f"tokenizer.pad_token_id is None. Now set to {tokenizer.eos_token_id}",
                        stacklevel=1,
                    )
                self.buffer.pad_token_id = tokenizer.pad_token_id

            except Exception:
                logger.warning(f"Failed to get pad token id from model {self.model.model_path}")
                self.buffer.pad_token_id = 0
        self.buffer.tokenizer_path = self.model.model_path

    def _check_algorithm(self) -> None:
        from trinity.algorithm import (
            ADVANTAGE_FN,
            ENTROPY_LOSS_FN,
            KL_FN,
            POLICY_LOSS_FN,
            SAMPLE_STRATEGY,
        )
        from trinity.algorithm.algorithm import ALGORITHM_TYPE

        algorithm = ALGORITHM_TYPE.get(self.algorithm.algorithm_type)
        algorithm.check_config(self)
        default_config = {
            "sample_strategy": "warmup",
            "policy_loss_fn": "ppo",
            "advantage_fn": "ppo",
            "kl_penalty_fn": "none",
            "kl_loss_fn": "k2",
            "entropy_loss_fn": "default",
        }
        default_config.update(algorithm.default_config())
        for key, value in default_config.items():
            if getattr(self.algorithm, key, None) is None:
                setattr(self.algorithm, key, value)

        def check_and_set(name, registry, args_attr):
            fn_cls = registry.get(getattr(self.algorithm, name))
            if fn_cls is None:
                raise ValueError(f"Invalid {name}: {getattr(self.algorithm, name)}")
            if getattr(self.algorithm, args_attr) is None:
                setattr(self.algorithm, args_attr, fn_cls.default_args())
            return fn_cls

        check_and_set("sample_strategy", SAMPLE_STRATEGY, "sample_strategy_args")
        check_and_set("policy_loss_fn", POLICY_LOSS_FN, "policy_loss_fn_args")
        check_and_set("advantage_fn", ADVANTAGE_FN, "advantage_fn_args")
        check_and_set("kl_loss_fn", KL_FN, "kl_loss_fn_args")
        check_and_set("kl_penalty_fn", KL_FN, "kl_penalty_fn_args")
        check_and_set("entropy_loss_fn", ENTROPY_LOSS_FN, "entropy_loss_fn_args")

    def check_and_update(self) -> None:  # noqa: C901
        """Check and update the config."""
        self._check_deprecated()

        # set namespace
        if self.ray_namespace is None or len(self.ray_namespace) == 0:
            self.ray_namespace = f"{self.project}/{self.name}"

        # check algorithm
        self._check_algorithm()

        # check mode
        if self.mode not in ["explore", "train", "both", "bench"]:
            raise ValueError(f"Invalid mode: {self.mode}")

        # prepare for the checkpoint directory
        if not os.path.isabs(self.checkpoint_root_dir):
            self.checkpoint_root_dir = os.path.join(os.getcwd(), self.checkpoint_root_dir)
        # create a job dir at checkpoint_root_dir/project/name
        self.checkpoint_job_dir = os.path.join(
            self.checkpoint_root_dir, self.project, self.group, self.name
        )
        # rename the experiment when necessary
        if not self.continue_from_checkpoint and (
            os.path.exists(self.checkpoint_job_dir) and os.listdir(self.checkpoint_job_dir)
        ):
            ori_name = self.name
            timestamp = datetime.now().strftime("%Y%m%d%H%M%S")
            self.name = f"{ori_name}_{timestamp}"
            self.checkpoint_job_dir = f"{self.checkpoint_job_dir}_{timestamp}"
            logger.warning(f"Experiment [{ori_name}] already exists, renamed as {self.name}.")
        os.makedirs(self.checkpoint_job_dir, exist_ok=True)

        # check and update model path
        if self.explorer is not None:
            self.explorer.rollout_model.model_path = self.model.model_path
        if not self.model.critic_model_path:
            self.model.critic_model_path = self.model.model_path

        # check explorer
        if self.model.max_model_len is None:
            from transformers import AutoConfig, AutoTokenizer
            from transformers.tokenization_utils_base import LARGE_INTEGER

            tokenizer = AutoTokenizer.from_pretrained(self.model.model_path)
            config = AutoConfig.from_pretrained(self.model.model_path)
            max_model_len = min(
                getattr(tokenizer, "model_max_length", LARGE_INTEGER),
                getattr(config, "max_position_embeddings", LARGE_INTEGER),
            )
            if max_model_len >= LARGE_INTEGER:
                max_model_len = MAX_MODEL_LEN
                logger.warning(
                    f"Failed to get `max_model_len` from model {self.model.model_path}, use {MAX_MODEL_LEN} instead."
                )
            self.model.max_model_len = max_model_len
        if (
            self.model.max_prompt_tokens is None
            or self.model.max_prompt_tokens >= self.model.max_model_len
        ):
            self.model.max_prompt_tokens = self.model.max_model_len - 1
            logger.warning(f"`max_prompt_tokens` is set to {self.model.max_prompt_tokens}.")
        if (
            self.model.max_response_tokens is None
            or self.model.max_response_tokens > self.model.max_model_len
        ):
            self.model.max_response_tokens = self.model.max_model_len
            logger.warning(f"`max_response_tokens` is set to {self.model.max_response_tokens}.")
        if self.explorer.rollout_model.max_model_len is None:
            self.explorer.rollout_model.max_model_len = self.model.max_model_len
        if self.explorer.rollout_model.max_prompt_tokens is None:
            self.explorer.rollout_model.max_prompt_tokens = self.model.max_prompt_tokens
        if self.explorer.rollout_model.max_response_tokens is None:
            self.explorer.rollout_model.max_response_tokens = self.model.max_response_tokens
<<<<<<< HEAD
        if self.explorer.rollout_model.min_response_tokens is None:
            self.explorer.rollout_model.min_response_tokens = self.model.min_response_tokens
        if self.explorer.rollout_model.max_model_len is None:
            self.explorer.rollout_model.max_model_len = self.model.max_model_len
        if (
            self.explorer.rollout_model.max_model_len is None
            and self.explorer.rollout_model.max_prompt_tokens is not None
            and self.explorer.rollout_model.max_response_tokens is not None
        ):
            logger.warning(
                "`max_prompt_tokens` is deprecated, please set `max_model_len` directly."
            )
            self.explorer.rollout_model.max_model_len = (
                self.explorer.rollout_model.max_prompt_tokens
                + self.explorer.rollout_model.max_response_tokens
            )
=======
>>>>>>> 5c63face

        # check synchronizer
        self.synchronizer.ray_namespace = self.ray_namespace
        self.synchronizer.explorer_world_size = (
            self.explorer.rollout_model.engine_num
            * self.explorer.rollout_model.tensor_parallel_size
        )
        if (
            self.mode in ["train", "explore", "bench"]
            and self.synchronizer.sync_method == SyncMethod.NCCL
        ):
            self.synchronizer.sync_method = SyncMethod.CHECKPOINT
            logger.warning(
                f"`{self.mode}` mode does not support NCCL synchronization, set `synchronizer.sync_method` to `checkpoint`."
            )

        self._check_interval()

        # check monitor
        from trinity.utils.monitor import MONITOR

        monitor_cls = MONITOR.get(self.monitor.monitor_type)
        if monitor_cls is None:
            raise ValueError(f"Invalid monitor type: {self.monitor.monitor_type}")
        if self.monitor.monitor_args is None:
            self.monitor.monitor_args = monitor_cls.default_args()
        # create a job dir in <checkpoint_root_dir>/<project>/<name>/monitor
        self.monitor.cache_dir = os.path.join(self.checkpoint_job_dir, "monitor")
        try:
            os.makedirs(self.monitor.cache_dir, exist_ok=True)
        except Exception:
            logger.warning(
                f"Failed to create monitor dir {self.monitor.cache_dir}, please check "
                f"your checkpoint directory: {self.checkpoint_job_dir}"
            )

        # check buffer
        self._check_buffer()
        # check and update trainer
        if self.mode in {"both", "train"}:
            if self.trainer.trainer_type == "verl":
                if self.trainer.trainer_config:
                    from trinity.common.verl_config import veRLConfig

                    trainer_config_schema = OmegaConf.structured(veRLConfig)
                    trainer_config = OmegaConf.merge(
                        trainer_config_schema, self.trainer.trainer_config
                    )
                    self.trainer.trainer_config = OmegaConf.to_object(trainer_config)
                else:
                    if os.path.isfile(self.trainer.trainer_config_path):
                        from trinity.common.verl_config import load_config

                        self.trainer.trainer_config = load_config(self.trainer.trainer_config_path)
                    else:
                        raise ValueError(
                            f"Invalid trainer config path: {self.trainer.trainer_config_path}"
                        )
            else:
                raise ValueError(f"Invalid trainer type: {self.trainer_type}")
            self.trainer.trainer_config.synchronize_config(self)
        else:
            self.trainer.trainer_config = None

        # check service
        if self.service.data_juicer is not None:
            for operator in self.data_processor.experience_pipeline.operators:
                if operator.name == "data_juicer":
                    operator.args["service_config"] = self.service.data_juicer

    def flatten(self) -> Dict[str, Any]:
        """Flatten the config into a single-level dict with dot-separated keys for nested fields."""

        def _flatten(obj, parent_key="", sep="."):
            items = {}
            if hasattr(obj, "__dataclass_fields__"):
                obj = vars(obj)
            if isinstance(obj, dict):
                for k, v in obj.items():
                    new_key = f"{parent_key}{sep}{k}" if parent_key else k
                    items.update(_flatten(v, new_key, sep=sep))
            elif isinstance(obj, list):
                for i, v in enumerate(obj):
                    new_key = f"{parent_key}{sep}{i}" if parent_key else str(i)
                    items.update(_flatten(v, new_key, sep=sep))
            elif isinstance(obj, Enum):
                items[parent_key] = obj.value
            else:
                items[parent_key] = obj
            return items

        return _flatten(self)


def load_config(config_path: str) -> Config:
    """Load the configuration from the given path."""
    # TODO: add test
    schema = OmegaConf.structured(Config)
    yaml_config = OmegaConf.load(config_path)
    try:
        config = OmegaConf.merge(schema, yaml_config)
        return OmegaConf.to_object(config)
    except Exception as e:
        raise ValueError(f"Invalid configuration: {e}") from e<|MERGE_RESOLUTION|>--- conflicted
+++ resolved
@@ -864,25 +864,6 @@
             self.explorer.rollout_model.max_prompt_tokens = self.model.max_prompt_tokens
         if self.explorer.rollout_model.max_response_tokens is None:
             self.explorer.rollout_model.max_response_tokens = self.model.max_response_tokens
-<<<<<<< HEAD
-        if self.explorer.rollout_model.min_response_tokens is None:
-            self.explorer.rollout_model.min_response_tokens = self.model.min_response_tokens
-        if self.explorer.rollout_model.max_model_len is None:
-            self.explorer.rollout_model.max_model_len = self.model.max_model_len
-        if (
-            self.explorer.rollout_model.max_model_len is None
-            and self.explorer.rollout_model.max_prompt_tokens is not None
-            and self.explorer.rollout_model.max_response_tokens is not None
-        ):
-            logger.warning(
-                "`max_prompt_tokens` is deprecated, please set `max_model_len` directly."
-            )
-            self.explorer.rollout_model.max_model_len = (
-                self.explorer.rollout_model.max_prompt_tokens
-                + self.explorer.rollout_model.max_response_tokens
-            )
-=======
->>>>>>> 5c63face
 
         # check synchronizer
         self.synchronizer.ray_namespace = self.ray_namespace
