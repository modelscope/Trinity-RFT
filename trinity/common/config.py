--- conflicted
+++ resolved
@@ -263,19 +263,11 @@
     enable_preview: bool = True  # enable rollout preview in wandb
 
     # trainer configs
-<<<<<<< HEAD
-    actor_use_kl_loss: Optional[bool] = False
-    actor_kl_loss_coef: Optional[float] = 0.001
-    actor_entropy_coef: Optional[float] = 0.001
-    actor_grad_clip: Optional[float] = 1.0
-    actor_clip_ratio: Optional[float] = 0.2
-=======
     actor_use_kl_loss: Optional[bool] = None
     actor_kl_loss_coef: Optional[float] = None
     actor_entropy_coef: Optional[float] = None
     actor_grad_clip: Optional[float] = None
     actor_clip_ratio: Optional[float] = None
->>>>>>> efff1b7c
     # TODO: extract more train-related params from underlying trainer engine
 
     # Only one needs to be set for `trainer_config` and `trainer_config_path`
