--- conflicted
+++ resolved
@@ -1305,7 +1305,6 @@
         rope_args = ["rope_scaling", "rope_theta"]
         model_args = rollout_args + length_args + rope_args
         set_if_none(self.explorer.rollout_model, "model_path", self.model.model_path)
-        set_if_none(self.explorer.rollout_model, "tinker_base_model", self.model.tinker.base_model)
         for args in model_args:
             set_if_none(self.explorer.rollout_model, args, getattr(self.model, args))
         if (
@@ -1318,6 +1317,34 @@
                 raise ValueError("auxiliary model's model_path is required.")
             for args in model_args:
                 set_if_none(aux_model, args, getattr(self.model, args))
+
+        if self.rollout_model.engine_type == "tinker":
+            set_if_none(
+                self.explorer.rollout_model, "tinker_base_model", self.model.tinker.base_model
+            )
+        else:
+            # check gpu number
+            rollout_gpu_num = (
+                self.explorer.rollout_model.tensor_parallel_size
+                * self.explorer.rollout_model.engine_num
+                + sum(
+                    (
+                        model.tensor_parallel_size * model.engine_num
+                        for model in self.explorer.auxiliary_models
+                    )
+                )
+            )
+            assert self.cluster.node_num is not None
+            assert self.cluster.gpu_per_node is not None
+            total_gpu_num = self.cluster.node_num * self.cluster.gpu_per_node
+            if self.mode in ["explore", "bench", "serve"] and rollout_gpu_num > total_gpu_num:
+                raise ValueError(
+                    f"Total GPU number ({total_gpu_num}) is less than the number of GPUs required for rollout ({rollout_gpu_num})."
+                )
+            elif self.mode == "both" and rollout_gpu_num >= total_gpu_num:
+                raise ValueError(
+                    f"Not enough GPUs for trainer in 'both' mode. Explorer requires {rollout_gpu_num} GPUs, but total available GPUs are {total_gpu_num}."
+                )
 
         if self.explorer.over_rollout.ratio > 0.0:
             if not (0.0 <= self.explorer.over_rollout.ratio < 1.0):
@@ -1433,103 +1460,7 @@
 
         # check explorer
         if self.explorer is not None:
-<<<<<<< HEAD
             self._check_explorer()
-=======
-            rollout_args = ["temperature", "top_p", "top_k", "logprobs", "repetition_penalty"]
-            length_args = [
-                "max_model_len",
-                "max_prompt_tokens",
-                "max_response_tokens",
-                "min_response_tokens",
-                "enable_prompt_truncation",
-            ]
-            rope_args = ["rope_scaling", "rope_theta"]
-            model_args = rollout_args + length_args + rope_args
-            for args in ["model_path"] + model_args:
-                set_if_none(self.explorer.rollout_model, args, getattr(self.model, args))
-            if (
-                self.explorer.rollout_model.chat_template is None
-                and self.model.custom_chat_template is not None
-            ):
-                self.explorer.rollout_model.chat_template = self.model.custom_chat_template
-            for aux_model in self.explorer.auxiliary_models:
-                if not aux_model.model_path:
-                    raise ValueError("auxiliary model's model_path is required.")
-                for args in model_args:
-                    set_if_none(aux_model, args, getattr(self.model, args))
-
-            # check gpu number
-            rollout_gpu_num = (
-                self.explorer.rollout_model.tensor_parallel_size
-                * self.explorer.rollout_model.engine_num
-                + sum(
-                    (
-                        model.tensor_parallel_size * model.engine_num
-                        for model in self.explorer.auxiliary_models
-                    )
-                )
-            )
-            assert self.cluster.node_num is not None
-            assert self.cluster.gpu_per_node is not None
-            total_gpu_num = self.cluster.node_num * self.cluster.gpu_per_node
-            if self.mode in ["explore", "bench", "serve"] and rollout_gpu_num > total_gpu_num:
-                raise ValueError(
-                    f"Total GPU number ({total_gpu_num}) is less than the number of GPUs required for rollout ({rollout_gpu_num})."
-                )
-            elif self.mode == "both" and rollout_gpu_num >= total_gpu_num:
-                raise ValueError(
-                    f"Not enough GPUs for trainer in 'both' mode. Explorer requires {rollout_gpu_num} GPUs, but total available GPUs are {total_gpu_num}."
-                )
-
-            if self.explorer.over_rollout.ratio > 0.0:
-                if not (0.0 <= self.explorer.over_rollout.ratio < 1.0):
-                    raise ValueError("over_rollout_ratio should be in [0.0, 1.0)")
-                if self.synchronizer.sync_style == SyncStyle.FIXED:
-                    raise ValueError(
-                        "over_rollout_ratio is not compatible with fixed sync_style, please set "
-                        "`synchronizer.sync_style` to `dynamic_by_explorer` or `dynamic_by_trainer`."
-                    )
-
-            # for lora configs
-            if self.model.lora_configs is not None:
-                self.explorer.rollout_model.enable_lora = True
-                if len(self.model.lora_configs) > 1:
-                    raise ValueError("Only one lora adapter is supported for now.")
-                if self.model.lora_configs[0].path is None:
-                    logger.info("Creating dummy lora, since no lora_path is provided.")
-                    lora_path = create_dummy_lora(
-                        model_path=self.model.model_path,
-                        checkpoint_job_dir=self.checkpoint_job_dir,
-                        lora_rank=self.model.lora_configs[0].lora_rank,
-                        lora_alpha=self.model.lora_configs[0].lora_alpha,
-                        target_modules=self.model.lora_configs[0].target_modules,
-                    )
-                    self.model.lora_configs[0].path = lora_path
-                self.explorer.rollout_model.lora_modules = [
-                    {
-                        "lora_int_id": i + 1,
-                        "lora_name": cfg.name,
-                        "lora_path": cfg.path,
-                        "base_model_name": cfg.base_model_name,
-                    }
-                    for i, cfg in enumerate(self.model.lora_configs)
-                ]
-                self.explorer.rollout_model.lora_kwargs = {
-                    "max_loras": len(self.model.lora_configs),
-                    "max_lora_rank": max(
-                        (
-                            model_config.lora_rank
-                            for model_config in self.model.lora_configs
-                            if model_config.lora_rank > 0
-                        ),
-                        default=0,
-                    ),
-                    "default_lora_path": os.path.join(
-                        self.checkpoint_job_dir, "global_step_0", "actor", "lora_adapter"
-                    ),  # will be poped later
-                }
->>>>>>> 8fbdd194
 
         # check synchronizer
         self.synchronizer.ray_namespace = self.ray_namespace
