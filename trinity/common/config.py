--- conflicted
+++ resolved
@@ -7,11 +7,6 @@
 from omegaconf import OmegaConf
 
 from trinity.common.constants import (
-<<<<<<< HEAD
-    MonitorType,
-=======
-    AlgorithmType,
->>>>>>> f862e118
     PromptType,
     ReadStrategy,
     StorageType,
@@ -311,7 +306,7 @@
 
 @dataclass
 class MonitorConfig:
-    # TODO: support multiple monitors (List[MonitorType])
+    # TODO: support multiple monitors (List[str])
     monitor_type: str = "tensorboard"
     # the default args for monitor
     monitor_args: Dict = field(default_factory=dict)
