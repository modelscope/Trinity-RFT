# -*- coding: utf-8 -*-
"""Base Model Class"""
import asyncio
import socket
from abc import ABC, abstractmethod
from typing import Any, List, Optional, Sequence, Tuple, Union

import httpx
import openai
import ray
import torch
from torch import Tensor
from vllm.lora.request import LoRARequest

from trinity.common.constants import RunningStatus
from trinity.common.experience import Experience
from trinity.utils.log import get_logger


class InferenceModel(ABC):
    """A model for high performance for rollout inference."""

    async def generate(self, prompt: str, **kwargs) -> Sequence[Experience]:
        """Generate a responses from a prompt in async."""
        raise NotImplementedError

    async def chat(self, messages: List[dict], **kwargs) -> Sequence[Experience]:
        """Generate experiences from a list of history chat messages in async."""
        raise NotImplementedError

    async def logprobs(self, tokens: List[int]) -> Tensor:
        """Generate logprobs for a list of tokens in async."""
        raise NotImplementedError

    async def convert_messages_to_experience(self, messages: List[dict]) -> Experience:
        """Convert a list of messages into an experience in async."""
        raise NotImplementedError

    @abstractmethod
    def get_model_version(self) -> int:
        """Get the checkpoint version."""

    def get_available_address(self) -> Tuple[str, int]:
        """Get the address of the actor."""
        address = ray.util.get_node_ip_address()
        with socket.socket() as s:
            s.bind(("", 0))
            port = s.getsockname()[1]
        return address, port

    def has_api_server(self) -> bool:
        """Check if the model has an API server."""
        return False

    def get_api_server_url(self) -> Optional[str]:
        """Get the API server URL if available."""
        return None


def _history_recorder(func):
    """Decorator to record history of the model calls."""

    async def async_wrapper(self, *args, **kwargs):
        result = await func(self, *args, **kwargs)
        if self.enable_history:
            self._record_history(result)
        return result

    def sync_wrapper(self, *args, **kwargs):
        result = func(self, *args, **kwargs)
        if self.enable_history:
            self._record_history(result)
        return result

    return async_wrapper if asyncio.iscoroutinefunction(func) else sync_wrapper


class ModelWrapper:
    """A wrapper for the InferenceModel Ray Actor"""

    def __init__(
        self,
        model: Any,
        engine_type: str = "vllm",
        enable_lora: bool = False,
        enable_history: bool = False,
    ):
        assert engine_type.startswith("vllm"), "Only vLLM model is supported for now."
        self.model = model
        self.api_address: str = None
        self.openai_client: openai.OpenAI = None
        self.openai_async_client: openai.AsyncOpenAI = None
        self.logger = get_logger(__name__)
        self.enable_lora = enable_lora
        self.enable_history = enable_history
        self.history = []
        self.status = RunningStatus.RUNNING
        self.request_count = 0

    async def prepare(self) -> None:
        """Prepare the model wrapper."""
        if await self.model.has_api_server.remote():
            self.api_address = await self.model.get_api_server_url.remote()
            if self.api_address is None:
                raise RuntimeError(
                    "Failed to connect to the API server. Please set `enable_openai_api` to `True`."
                )
            max_retries = 30
            interval = 2  # seconds
            for i in range(max_retries):
                try:
                    async with httpx.AsyncClient() as client:
                        response = await client.get(self.api_address + "/health", timeout=5)
                        if response.status_code == 200:
                            return
                except Exception as e:
                    self.logger.info(f"API server not ready (attempt {i+1}/{max_retries}): {e}")
                await asyncio.sleep(interval)
            raise RuntimeError(
                f"API server at {self.api_address} not ready after {max_retries} attempts."
            )

    def _record_history(self, exps: Union[Experience, List[Experience]]) -> None:
        """Record experiences to history."""
        if isinstance(exps, Experience):
            self.history.append(exps)
        elif isinstance(exps, list):
            self.history.extend(exps)
        else:
            raise TypeError("Expected Experience or List[Experience], got {}".format(type(exps)))

    @_history_recorder
    def generate(self, prompts: List[str], **kwargs) -> List[Experience]:
        """Generate a list of experiences from a list of prompts."""
        lora_request = self.get_lora_request()
        results = ray.get(
            [self.model.generate.remote(prompt, lora_request, **kwargs) for prompt in prompts]
        )
        return [exp for exps in results for exp in exps]

    @_history_recorder
    async def generate_async(self, prompts: List[str], **kwargs) -> List[Experience]:
        """Generate a list of experiences from a list of prompts in async."""
        lora_request = self.get_lora_request_async()
        results = await asyncio.gather(
            *[self.model.generate.remote(prompt, lora_request, **kwargs) for prompt in prompts]
        )
        return [exp for exps in results for exp in exps]

    @_history_recorder
    def generate_mm(
        self, prompts: List[str], raw_mm_data_list: List[dict], **kwargs
    ) -> List[Experience]:
        """Generate a list of experiences from a list of prompts and raw_mm_data."""
        results = ray.get(
            [
                self.model.generate_mm.remote(prompt, mm_data, **kwargs)
                for prompt, mm_data in zip(prompts, raw_mm_data_list)
            ]
        )
        return [exp for exps in results for exp in exps]

    @_history_recorder
    async def generate_mm_async(
        self, prompts: List[str], raw_mm_data_list: List[dict], **kwargs
    ) -> List[Experience]:
        results = await asyncio.gather(
            *[
                self.model.generate_mm.remote(p, m, **kwargs)
                for p, m in zip(prompts, raw_mm_data_list)
            ]
        )
        return [exp for exps in results for exp in exps]

    @_history_recorder
    def chat(self, messages: List[dict], **kwargs) -> List[Experience]:
        """Generate a list of experiences from a list of messages."""
        lora_request = self.get_lora_request()
        return ray.get(self.model.chat.remote(messages, lora_request, **kwargs))

    @_history_recorder
    async def chat_async(self, messages: List[dict], **kwargs) -> List[Experience]:
        """Generate a list of experiences from a list of messages in async."""
        lora_request = self.get_lora_request_async()
        return await self.model.chat.remote(messages, lora_request, **kwargs)

    @_history_recorder
    def chat_mm(self, messages: List[dict], raw_mm_data: dict, **kwargs) -> List[Experience]:
        return ray.get(self.model.chat_mm.remote(messages, raw_mm_data, **kwargs))

    @_history_recorder
    async def chat_mm_async(
        self, messages: List[dict], raw_mm_data: dict, **kwargs
    ) -> List[Experience]:
        return await self.model.chat_mm.remote(messages, raw_mm_data, **kwargs)

    def logprobs(self, tokens: List[int]) -> Tensor:
        """Calculate the logprobs of the given tokens."""
        return ray.get(self.model.logprobs.remote(tokens))

    async def logprobs_async(self, tokens: List[int]) -> Tensor:
        """Calculate the logprobs of the given tokens in async."""
        return await self.model.logprobs.remote(tokens)

    def convert_messages_to_experience(self, messages: List[dict]) -> Experience:
        """Convert a list of messages into an experience."""
        return ray.get(self.model.convert_messages_to_experience.remote(messages))

    async def convert_messages_to_experience_async(self, messages: List[dict]) -> Experience:
        """Convert a list of messages into an experience in async."""
        return await self.model.convert_messages_to_experience.remote(messages)

    @property
    def model_version(self) -> int:
        """Get the version of the model."""
        return ray.get(self.model.get_model_version.remote())

    @property
    async def model_version_async(self) -> int:
        """Get the version of the model."""
        return await self.model.get_model_version.remote()

<<<<<<< HEAD
    def get_lora_request(self) -> Optional[LoRARequest]:
        if self.enable_lora:
            return ray.get(self.model.get_lora_request.remote())
        else:
            return None

    async def get_lora_request_async(self) -> Optional[LoRARequest]:
        if self.enable_lora:
            return await self.model.get_lora_request.remote()
        else:
            return None

    def _get_api_server_address(self) -> str:
        """Get the address of the API server."""
        if self.api_address:
            return self.api_address
        if not ray.get(self.model.has_api_server.remote()):
            raise ValueError(
                "OpenAI API server is not running on current model."
                "Please set `enable_openai_api` to `True`."
            )
        api_address = None
        while True:
            api_address = ray.get(self.model.api_server_ready.remote())
            if api_address is not None:
                break
            else:
                self.logger.info("Waiting for OpenAI API server to be ready...")
                time.sleep(5)
        if api_address is None:
            raise RuntimeError(
                "Failed to connect to the API server. Please check the API server is running."
            )
        self.api_address = api_address
        self.logger.info(f"Successfully connect to API server at {api_address}")
        return api_address

=======
>>>>>>> 6ad54299
    def get_openai_client(self) -> openai.OpenAI:
        """Get the openai client.

        Returns:
            openai.OpenAI: The openai client. And `model_path` is added to the client which refers to the model path.
        """
        if self.openai_client is not None:
            return self.openai_client
        if not self.api_address:
            raise ValueError(
                "API server is not enabled for this model. OpenAI client is unavailable."
            )
        self.openai_client = openai.OpenAI(
            base_url=f"{self.api_address}/v1",
            api_key="EMPTY",
        )
        if self.enable_history:
            # add a decorator to the openai client to record history
            ori_create = self.openai_client.chat.completions.create

            def record_chat_completions(*args, **kwargs):
                response = ori_create(*args, **kwargs)
                self.history.extend(convert_api_output_to_experience(response))
                return response

            self.openai_client.chat.completions.create = record_chat_completions
        setattr(self.openai_client, "model_path", self.openai_client.models.list().data[0].id)
        return self.openai_client

    def get_openai_async_client(self) -> openai.AsyncOpenAI:
        """Get the async openai client.

        Returns:
            openai.AsyncOpenAI: The async openai client. And `model_path` is added to the client which refers to the model path.
        """
        if self.openai_async_client is not None:
            return self.openai_async_client
        if not self.api_address:
            raise ValueError(
                "API server is not enabled for this model. OpenAI async client is unavailable."
            )
        # first make sure that we have the sync openai client
        self.openai_async_client = openai.AsyncOpenAI(
            base_url=f"{self.api_address}/v1",
            api_key="EMPTY",
        )
        if self.enable_history:
            # add a decorator to the openai client to record history
            ori_create = self.openai_async_client.chat.completions.create

            async def record_chat_completions(*args, **kwargs):
                response = await ori_create(*args, **kwargs)
                self.history.extend(convert_api_output_to_experience(response))
                return response

            self.openai_async_client.chat.completions.create = record_chat_completions
        # get model_path from the sync openai client to avoid async call here
        openai_client = self.get_openai_client()
        setattr(self.openai_async_client, "model_path", openai_client.models.list().data[0].id)
        return self.openai_async_client

    async def get_current_load(self) -> int:
        """Get the current load metrics of the model."""
        if not self.api_address:
            raise ValueError(
                "API server is not enabled for this model. Load metrics is unavailable."
            )
        with httpx.AsyncClient() as client:
            response = await client.get(f"{self.api_address}/load")
            data = response.json()
            return data["server_load"]

    async def sync_model_weights(self, model_version: int) -> None:
        """Sync the model weights"""
        await self.model.sync_model.remote(model_version)

    def extract_experience_from_history(self, clear_history: bool = True) -> List[Experience]:
        """Extract experiences from the history."""
        if not self.enable_history:
            raise ValueError("History recording is not enabled.")
        exps = [exp for exp in self.history]
        if clear_history:
            self.history.clear()
        return exps


def convert_api_output_to_experience(
    output,
) -> List[Experience]:
    """Convert the API output to a list of experiences."""
    return [
        Experience(
            tokens=torch.cat(
                (
                    torch.tensor(output.prompt_token_ids, dtype=torch.int32),
                    torch.tensor(choice.token_ids, dtype=torch.int32),
                )
            ),
            logprobs=extract_logprobs(choice),
            prompt_length=len(output.prompt_token_ids),
            response_text=choice.message.content,
        )
        for choice in output.choices
    ]


def extract_logprobs(choice) -> Tensor:
    """Extract logprobs from a list of logprob dictionaries."""
    if not hasattr(choice, "logprobs") or choice.logprobs is None:
        return torch.tensor([], dtype=torch.float32)
    return torch.tensor(
        [logprob.logprob for logprob in choice.logprobs.content],
        dtype=torch.float32,
    )<|MERGE_RESOLUTION|>--- conflicted
+++ resolved
@@ -220,7 +220,6 @@
         """Get the version of the model."""
         return await self.model.get_model_version.remote()
 
-<<<<<<< HEAD
     def get_lora_request(self) -> Optional[LoRARequest]:
         if self.enable_lora:
             return ray.get(self.model.get_lora_request.remote())
@@ -233,33 +232,6 @@
         else:
             return None
 
-    def _get_api_server_address(self) -> str:
-        """Get the address of the API server."""
-        if self.api_address:
-            return self.api_address
-        if not ray.get(self.model.has_api_server.remote()):
-            raise ValueError(
-                "OpenAI API server is not running on current model."
-                "Please set `enable_openai_api` to `True`."
-            )
-        api_address = None
-        while True:
-            api_address = ray.get(self.model.api_server_ready.remote())
-            if api_address is not None:
-                break
-            else:
-                self.logger.info("Waiting for OpenAI API server to be ready...")
-                time.sleep(5)
-        if api_address is None:
-            raise RuntimeError(
-                "Failed to connect to the API server. Please check the API server is running."
-            )
-        self.api_address = api_address
-        self.logger.info(f"Successfully connect to API server at {api_address}")
-        return api_address
-
-=======
->>>>>>> 6ad54299
     def get_openai_client(self) -> openai.OpenAI:
         """Get the openai client.
 
