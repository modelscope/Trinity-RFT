"""A wrapper around the vllm.AsyncEngine to handle async requests.
"""

import os
import re
<<<<<<< HEAD
from typing import Any, Dict, List, Optional, Union
=======
from typing import Any, Dict, List, Optional, Sequence, Tuple, Union
>>>>>>> 8a1d316c

import aiohttp
import ray
import torch
import vllm
from vllm.sampling_params import RequestOutputKind

from trinity.common.config import InferenceModelConfig
from trinity.common.experience import Experience
from trinity.common.models.model import InferenceModel
from trinity.common.models.utils import (
    tokenize_and_mask_messages_default,
    tokenize_and_mask_messages_hf,
)
from trinity.utils.log import get_logger

logger = get_logger(__name__)


# TODO: remove V0 when V1 is stable
class vLLMRolloutModel(InferenceModel):
    """Wrapper around the vLLM engine to handle async requests.

    Args:
        config (Config): The config.
    """

    def __init__(
        self,
        config: InferenceModelConfig,
    ) -> None:
        self.logger = get_logger(__name__)
        self.config = config
        self.use_v1 = config.use_v1
        if config.tensor_parallel_size != 1:
            os.environ["VLLM_WORKER_MULTIPROC_METHOD"] = "spawn"
            os.environ["VLLM_RAY_BUNDLE_INDICES"] = config.bundle_indices
        if not vllm.envs.is_set("VLLM_USE_V1"):
            self.logger.info(f"Using vLLM v{int(config.use_v1)} engine")
            os.environ["VLLM_USE_V1"] = str(int(config.use_v1))
        if config.use_v1:
            os.environ["VLLM_RAY_PER_WORKER_GPUS"] = str(int(config.use_v1))
            os.environ["VLLM_WORKER_MULTIPROC_METHOD"] = "spawn"
            os.environ["VLLM_ENABLE_V1_MULTIPROCESSING"] = "0"
        self.default_sampling_params = vllm.SamplingParams(
            n=1,
            temperature=0.0,
            max_tokens=config.max_response_tokens,
            min_tokens=1,
            truncate_prompt_tokens=config.max_prompt_tokens,
            skip_special_tokens=True,
            include_stop_str_in_output=False,
            output_kind=RequestOutputKind.FINAL_ONLY,
            logprobs=0,
        )
        self.enable_thinking = config.enable_thinking
        self.request_id = 0
        max_model_len = None
        if config.max_prompt_tokens is not None and config.max_response_tokens is not None:
            max_model_len = config.max_prompt_tokens + config.max_response_tokens
        engine_args = vllm.AsyncEngineArgs(
            model=config.model_path,
            enforce_eager=config.enforce_eager,
            worker_extension_cls="trinity.common.models.vllm_worker.WorkerExtension",
            tensor_parallel_size=config.tensor_parallel_size,
            seed=config.seed,
            distributed_executor_backend=("uni" if config.tensor_parallel_size == 1 else "ray"),
            max_model_len=max_model_len,
            enable_prefix_caching=config.enable_prefix_caching,
            dtype=config.dtype,
            trust_remote_code=True,
            task="generate",
            disable_log_requests=True,
            gpu_memory_utilization=config.gpu_memory_utilization,
            enable_chunked_prefill=config.enable_chunked_prefill,
            # max_num_batched_tokens=256, # you can further set this parameter to reduce the vllm peak memory usage
        )
        self.async_llm = vllm.AsyncLLMEngine.from_engine_args(engine_args)
        self.tokenizer = None
        self.chat_template = None
        if self.config.chat_template:
            self.chat_template = self.config.chat_template
        if self.chat_template is None or not re.search(
            r"\{\%-?\s*generation\s*-?\%\}", self.chat_template
        ):
            self.logger.warning(
                "The provided chat template does not support `return_assitant_tokens_mask`. "
                "The default assistant mask method will be used, which may cause performance "
                "degradation and lead to incorrect results."
            )
            self.action_mask_method = tokenize_and_mask_messages_default
        else:
            self.action_mask_method = tokenize_and_mask_messages_hf
        self.state_dict_meta = None
        self.model_version = 0  # TODO: resume the value from the checkpoint
        self.api_server_host = None
        self.api_server_port = None

    async def chat(self, messages: List[Dict], **kwargs) -> Sequence[Experience]:
        """Chat with the model with a list of messages in async.

        Args:
            messages (List[dict]): The input history messages.
            kwargs (dict): A dictionary of sampling parameters.

        Returns:
            A list of experiences.
        """
        if self.tokenizer is None:
            self.tokenizer = await self.async_llm.get_tokenizer()
        if self.chat_template is None:
            self.chat_template = self.tokenizer.get_chat_template()
        if messages[-1]["role"] == "assistant":
            prompt = self.tokenizer.apply_chat_template(
                messages,
                tokenize=False,
                continue_final_message=True,
                chat_template=self.chat_template,
            )
        else:
            prompt = self.tokenizer.apply_chat_template(
                messages,
                tokenize=False,
                add_generation_prompt=True,
                chat_template=self.chat_template,
                enable_thinking=self.enable_thinking,
            )
        return await self.generate(prompt=prompt, **kwargs)

    async def generate(self, prompt: str, **kwargs) -> Sequence[Experience]:
        """Generate a response from the provided prompt in async.

        Args:
            prompt (str): The input prompt.
            kwargs (dict): A dictionary of sampling parameters.

        Returns:
            A list of experiences.
        """
        output = await self._generate_internal(prompt=prompt, **kwargs)
        experiences = [
            Experience(
                tokens=torch.cat(
                    (
                        torch.tensor(output.prompt_token_ids, dtype=torch.int32),
                        torch.tensor(output.outputs[i].token_ids, dtype=torch.int32),
                    )
                ),
                logprobs=torch.cat(
                    (
                        torch.full(
                            (len(output.prompt_token_ids),),
                            0.0,
                            dtype=torch.float32,
                        ),
                        torch.tensor(
                            [
                                list(logprob_dict.values())[0].logprob
                                for logprob_dict in output.outputs[i].logprobs
                            ],
                            dtype=torch.float32,
                        ),
                    )
                ),
                prompt_length=len(output.prompt_token_ids),
                prompt_text=output.prompt,
                response_text=output.outputs[i].text,
            )
            for i in range(len(output.outputs))
        ]
        return experiences

    async def logprobs(self, token_ids: List[int]) -> torch.Tensor:
        """Calculate the logprobs of the given tokens in async."""
        output = await self._generate_internal(
            prompt={"prompt_token_ids": token_ids},
            n=1,
            max_tokens=1,
            prompt_logprobs=0,  # vLLM return `prompt_logprobs + 1` logrpobs for each token
        )
        return torch.tensor(
            [0]
            + [
                list(logprob_dict.values())[0].logprob
                for logprob_dict in output.prompt_logprobs[1:]
            ],
            dtype=torch.float32,
        )

    async def _generate_internal(self, prompt: Any, **kwargs) -> Any:
        # Send the request to the LLM engine.
        self.request_id += 1
        stream = self.async_llm.generate(
            request_id=str(self.request_id),
            prompt=prompt,
            sampling_params=self._create_sampling_params(**kwargs),
        )

        # Consume the stream until the request is finished.
        async for request_output in stream:
            if request_output.finished:
                # Bypass the original full prompt.
                # request_output.prompt = request.prompt
                return request_output

        raise RuntimeError("[vLLM] The request is not finished. This should not happen.")

    async def convert_messages_to_experience(self, messages: List[dict]) -> Experience:
        """Convert a list of messages into an experience."""
        if self.tokenizer is None:
            self.tokenizer = await self.async_llm.get_tokenizer()
        if self.chat_template is None:
            self.chat_template = self.tokenizer.get_chat_template()
        token_ids, action_mask = self.action_mask_method(
            self.tokenizer, messages, self.chat_template
        )
        logprobs = await self.logprobs(token_ids=token_ids.tolist())
        return Experience(
            tokens=token_ids,
            logprobs=logprobs,
            action_mask=action_mask,
        )

    def shutdown(self):
        """Shutdown the vLLM v1 engine. This kills child processes forked
        by the vLLM engine. If not called, the child processes will be
        orphaned and will not be killed when the parent process exits,
        and they won't be able to be tracked by Ray anymore.
        """
        if hasattr(self.async_llm, "shutdown"):
            logger.info("Shutting down vLLM engine")
            self.async_llm.shutdown()

    def _create_sampling_params(self, **kwargs):
        """Create sampling params."""
        if len(kwargs) == 0:
            return self.default_sampling_params
        params = self.default_sampling_params.clone()
        for k, v in kwargs.items():
            if hasattr(params, k):
                setattr(params, k, v)
        return params

    async def _collective_rpc(
        self,
        method: str,
        timeout: Optional[float] = None,
        args: tuple = (),
        kwargs: Optional[dict] = None,
    ):
        if self.use_v1:
            return await self.async_llm.collective_rpc(method, timeout, args, kwargs)
        else:
            return self.async_llm.engine.model_executor.collective_rpc(
                method, timeout, args, kwargs
            )

    async def sync_model(self, model_version: int) -> bool:
        """Sync model weights to vLLM."""
        await self._collective_rpc("update_weight")
        self.logger.info("Sync model weights to vLLM successfully.")
        self.model_version = model_version
        return True

    async def init_process_group(
        self,
        master_address: str,
        master_port: int,
        rank_offset: int,
        world_size: int,
        group_name: str,
        explorer_name: str,
        backend: str = "nccl",
        timeout: int = 1200,
        update_with_checkpoint: bool = True,
        state_dict_meta: dict = None,
    ):
        return await self._collective_rpc(
            "init_process_group",
            args=(
                master_address,
                master_port,
                rank_offset,
                world_size,
                group_name,
                backend,
                timeout,
                update_with_checkpoint,
                state_dict_meta,
                explorer_name,
                ray.get_runtime_context().namespace,
            ),
        )

    async def run_api_server(self):
        """Run the OpenAI API server in a Ray actor.

        Note:
            Do not use `ray.get()` on this method.
            This method will run forever until the server is shut down.
        """
        if not (self.api_server_host is None or self.api_server_port is None):
            raise RuntimeError("API server is already running.")
        from trinity.common.models.api.vllm_patch import run_api_server_in_ray_actor

        self.api_server_host, self.api_server_port = self.get_available_address()
        await run_api_server_in_ray_actor(
            self.async_llm, self.api_server_host, self.api_server_port, self.config.model_path
        )

    async def has_api_server(self) -> bool:
        return self.config.enable_openai_api

    async def api_server_ready(self) -> Union[str, None]:
        """Check if the OpenAI API server is ready.

        Returns:
            api_url (str): The URL of the OpenAI API server.
        """
        if not await self.has_api_server():
            return None
        try:
            async with aiohttp.ClientSession() as session:
                async with session.get(
                    f"http://{self.api_server_host}:{self.api_server_port}/health"
                ) as response:
                    if response.status == 200:
                        return f"http://{self.api_server_host}:{self.api_server_port}/v1"
                    else:
                        return None
        except Exception as e:
            self.logger.error(e)
            return None

    async def reset_prefix_cache(self) -> None:
        await self.async_llm.reset_prefix_cache()

    def get_model_version(self) -> int:
        return self.model_version

    async def sleep(self, level: int = 1) -> None:
        await self.async_llm.sleep(level=level)

    async def wake_up(self) -> None:
        await self.async_llm.wake_up()<|MERGE_RESOLUTION|>--- conflicted
+++ resolved
@@ -3,11 +3,7 @@
 
 import os
 import re
-<<<<<<< HEAD
-from typing import Any, Dict, List, Optional, Union
-=======
-from typing import Any, Dict, List, Optional, Sequence, Tuple, Union
->>>>>>> 8a1d316c
+from typing import Any, Dict, List, Optional, Sequence, Union
 
 import aiohttp
 import ray
