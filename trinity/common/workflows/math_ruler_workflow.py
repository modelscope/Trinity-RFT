# -*- coding: utf-8 -*-
"""Math workflow with RULER."""
import ast
from typing import Any, List, Optional, Tuple

import openai

from trinity.common.experience import Experience
from trinity.common.models.model import ModelWrapper
from trinity.common.rewards.math_reward import MathRewardFn
from trinity.common.workflows.workflow import WORKFLOWS, SimpleWorkflow, Task


@WORKFLOWS.register_module("math_ruler_workflow")
class MathRULERWorkflow(SimpleWorkflow):
    """A workflow for math with RULER reward function.

    Modified from `MathWorkflow`.
    Adapted from https://github.com/OpenPipe/ART/blob/main/src/art/rewards/ruler.py
    """

    def __init__(
        self,
        *,
        task: Task,
        model: ModelWrapper,
        auxiliary_models: Optional[List[openai.OpenAI]] = None,
    ):
        super().__init__(
            task=task,
            model=model,
            auxiliary_models=auxiliary_models,
        )

    def reset(self, task: Task):
        """
        Note that in this workflow, MathRewardFn is only used for calculating the 'golden reward',
        whereasa the rewards used by RL training are calculated by RULER.
        """

        if task.reward_fn is None:
            task.reward_fn = MathRewardFn
        if task.reward_fn == MathRewardFn and task.format_args.system_prompt is None:
            task.format_args.system_prompt = """A conversation between User and Assistant. The user asks a question, and the Assistant solves it. The assistant first thinks about the reasoning process in the mind and then provides the user with the answer. The reasoning process and answer are enclosed within <think> </think> and <answer> </answer> tags, respectively, i.e.,
<think> reasoning process here </think>
<answer> answer here </answer>.
"""
        # call the SimpleWorkflow.reset
        super().reset(task)

    def run(self) -> List[Experience]:
        """Modified from SimpleWorkflow.run"""

        messages = self.format_messages()

        self.logger.debug("start chat")
        responses = self.model.chat(messages, **self.rollout_args)

        for i, response in enumerate(responses):
            gold_reward_dict = self.reward_fn(  # type: ignore [misc]
                response=response.response_text,  # type: ignore [arg-type]
                truth=self.truth,
            )

            if response.metrics is None:
                response.metrics = {}

            response.metrics.update(gold_reward_dict)
            gold_reward = sum(gold_reward_dict.values())
            response.metrics.update({"gold_reward": gold_reward})
            response.eid.run = i + self.run_id_base

<<<<<<< HEAD
=======
            self.logger.debug(
                f"self.task_desc: {self.task_desc}, messages: {messages}, response: {response.response_text}, gold_reward: {gold_reward}"
            )

>>>>>>> 3b00dc9a
        # === RULER scores as rewards ===
        assert (
            self.auxiliary_models is not None
        ), "Current implementation of RULER requires that auxiliary_models is not None."
        judge_success, ruler_scores = self.get_ruler_scores(
            responses=responses, judger=self.auxiliary_models[0]
        )
        for i, response in enumerate(responses):
            response.reward = ruler_scores[i]
            response.metrics.update({"judge_success": float(judge_success)})

        return responses

    def get_ruler_scores(
        self, responses: List[Experience], judger: Any
    ) -> Tuple[bool, List[float]]:
        """Get RULER scores"""

        num_responses = len(responses)

        # Step 1: format prompt for judge
        ruler_system_prompt = f"You are a fair judge. The user will provide a question and {num_responses} candidate solutions to it. Your task is to compare the solutions, see how well they resolve the question, and assign a score within the range [0, 1] for each solution."

        question_prompt = (
            f"Question: {self.task_desc}\n\n"
            f"""Solution format requirement: first thinks about the reasoning process in the mind and then provides the final answer. The reasoning process and answer are enclosed within <think> </think> and <answer> </answer> tags, respectively, i.e.,
<think> reasoning process here </think>
<answer> answer here </answer>."""
        )

        solutions_prompt_parts = [
            f"Candidate solution {i + 1}: {response.response_text}"
            for i, response in enumerate(responses)
        ]
        solutions_prompt = "\n\n".join(solutions_prompt_parts)

        ruler_user_prompt = f"""
Below is a question and several candidate solutions.

{question_prompt}

{solutions_prompt}

Please assign a score within the range [0, 1] for each of them, reflecting how well they solve the question.
You may compare them against each other and think step by step before returning your final scores, but keep your reasoning process brief and concise when possible.

Conclude your response with a list of scores, in the following format: [score for solution 1, score for solution 2, ..., score for solution {num_responses}]
"""

        # Step 2: invoke judger LLM
        messages = [
            {"role": "system", "content": ruler_system_prompt},
            {"role": "user", "content": ruler_user_prompt},
        ]
        completion = judger.chat.completions.create(
            model=judger.model_path, messages=messages, stream=False
        )
        judger_response = completion.choices[0].message.content
        self.logger.info(f"LLM judge response: {judger_response}")

        # Step 3: extract scores from judger's response
        idx1, idx2 = judger_response.rfind("["), judger_response.rfind("]")
        if (idx1 == -1) or (idx2 == -1) or (idx1 > idx2):
            self.logger.warning(
                "Unable to extract a list from judger response, set scores to all zero."
            )
            return False, [0.0 for _ in range(num_responses)]
        lst_as_str = judger_response[idx1 : (idx2 + 1)]
        try:
            scores = ast.literal_eval(lst_as_str)
            scores = [max(0.0, min(1.0, score)) for score in scores]  # clip to range [0, 1]
            if len(scores) != num_responses:
                logger.warning(
                    "The length of list in judger response does not match num_responses."
                )
                return False, [0.0 for _ in range(num_responses)]
            return True, scores
        except Exception:
            self.logger.warning(
                "Unable to parse the list in judger response, set scores to all zero."
            )
            return False, [0.0 for _ in range(num_responses)]<|MERGE_RESOLUTION|>--- conflicted
+++ resolved
@@ -70,13 +70,10 @@
             response.metrics.update({"gold_reward": gold_reward})
             response.eid.run = i + self.run_id_base
 
-<<<<<<< HEAD
-=======
             self.logger.debug(
                 f"self.task_desc: {self.task_desc}, messages: {messages}, response: {response.response_text}, gold_reward: {gold_reward}"
             )
 
->>>>>>> 3b00dc9a
         # === RULER scores as rewards ===
         assert (
             self.auxiliary_models is not None
@@ -149,7 +146,7 @@
             scores = ast.literal_eval(lst_as_str)
             scores = [max(0.0, min(1.0, score)) for score in scores]  # clip to range [0, 1]
             if len(scores) != num_responses:
-                logger.warning(
+                self.logger.warning(
                     "The length of list in judger response does not match num_responses."
                 )
                 return False, [0.0 for _ in range(num_responses)]
