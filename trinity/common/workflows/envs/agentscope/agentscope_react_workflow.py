--- conflicted
+++ resolved
@@ -149,15 +149,7 @@
         for i, experience in enumerate(experiences):
             experience.eid.step = i
             experience.reward = reward
-<<<<<<< HEAD
-        logger.debug(
-=======
-            turns_metrics = {"agent_turns": len(self.agent.memory.get_memory())}
-            if experience.metrics is None:
-                experience.metrics = {}
-            experience.metrics.update(turns_metrics)
         self.logger.debug(
->>>>>>> eebced30
             f"return experience len: {len(experiences)}, run_id: {str(experiences[-1].eid.run)}, final step reward: {experiences[-1].reward}"
         )
         return experiences