# -*- coding: utf-8 -*-
"""Workflow module"""
<<<<<<< HEAD
from trinity.common.workflows.agentscope.react.react_workflow import (
    AgentScopeReActWorkflow,
)
from trinity.common.workflows.agentscope_workflow import AgentScopeWorkflowAdapter
from trinity.common.workflows.customized_math_workflows import (
    AsyncMathBoxedWorkflow,
    MathBoxedWorkflow,
)
from trinity.common.workflows.customized_toolcall_workflows import ToolCallWorkflow
from trinity.common.workflows.envs.agentscope.agentscopev0_react_workflow import (  # will be deprecated soon
    AgentScopeV0ReactMathWorkflow,
)
from trinity.common.workflows.envs.agentscope.agentscopev1_react_workflow import (
    AgentScopeReactMathWorkflow,
)
from trinity.common.workflows.envs.agentscope.agentscopev1_search_workflow import (
    AgentScopeV1ReactSearchWorkflow,
)
from trinity.common.workflows.envs.alfworld.alfworld_workflow import (
    AlfworldWorkflow,
    StepWiseAlfworldWorkflow,
)
from trinity.common.workflows.envs.alfworld.RAFT_alfworld_workflow import (
    RAFTAlfworldWorkflow,
)
from trinity.common.workflows.envs.alfworld.RAFT_reflect_alfworld_workflow import (
    RAFTReflectAlfworldWorkflow,
)
from trinity.common.workflows.envs.email_searcher.workflow import EmailSearchWorkflow
from trinity.common.workflows.envs.frozen_lake.workflow import FrozenLakeWorkflow
from trinity.common.workflows.envs.sciworld.sciworld_workflow import SciWorldWorkflow
from trinity.common.workflows.envs.webshop.webshop_workflow import WebShopWorkflow
from trinity.common.workflows.eval_workflow import (
    AsyncMathEvalWorkflow,
    MathEvalWorkflow,
)
from trinity.common.workflows.math_rm_workflow import (
    AsyncMathRMWorkflow,
    MathRMWorkflow,
)
from trinity.common.workflows.math_ruler_workflow import (
    AsyncMathRULERWorkflow,
    MathRULERWorkflow,
)
from trinity.common.workflows.math_trainable_ruler_workflow import (
    MathTrainableRULERWorkflow,
)
from trinity.common.workflows.on_policy_distill_workflow import (
    AsyncOnPolicyDistillMathWorkflow,
    AsyncOnPolicyDistillWorkflow,
    OnPolicyDistillMathWorkflow,
    OnPolicyDistillWorkflow,
)
from trinity.common.workflows.rubric_judge_workflow import RubricJudgeWorkflow
from trinity.common.workflows.simple_mm_workflow import (
    AsyncSimpleMMWorkflow,
    SimpleMMWorkflow,
)
from trinity.common.workflows.workflow import (
    WORKFLOWS,
    AsyncMathWorkflow,
    AsyncSimpleWorkflow,
    MathWorkflow,
    SimpleWorkflow,
    Task,
    Workflow,
=======
from trinity.common.workflows.workflow import Task, Workflow
from trinity.utils.registry import Registry

WORKFLOWS: Registry = Registry(
    "workflows",
    default_mapping={
        # simple/math
        "simple_workflow": "trinity.common.workflows.workflow.SimpleWorkflow",
        "async_simple_workflow": "trinity.common.workflows.workflow.AsyncSimpleWorkflow",
        "math_workflow": "trinity.common.workflows.workflow.MathWorkflow",
        "async_math_workflow": "trinity.common.workflows.workflow.AsyncMathWorkflow",
        "math_boxed_workflow": "trinity.common.workflows.customized_math_workflows.MathBoxedWorkflow",
        "async_math_boxed_workflow": "trinity.common.workflows.customized_math_workflows.AsyncMathBoxedWorkflow",
        "math_eval_workflow": "trinity.common.workflows.eval_workflow.MathEvalWorkflow",
        "async_math_eval_workflow": "trinity.common.workflows.eval_workflow.AsyncMathEvalWorkflow",
        "math_rm_workflow": "trinity.common.workflows.math_rm_workflow.MathRMWorkflow",
        "async_math_rm_workflow": "trinity.common.workflows.math_rm_workflow.AsyncMathRMWorkflow",
        # tool_call
        "tool_call_workflow": "trinity.common.workflows.customized_toolcall_workflows.ToolCallWorkflow",
        # agentscope
        "agentscope_react_workflow": "trinity.common.workflows.agentscope.react.react_workflow.AgentScopeReActWorkflow",
        "agentscope_workflow_adapter": "trinity.common.workflows.agentscope_workflow.AgentScopeWorkflowAdapter",
        "agentscope_react_math_workflow": "trinity.common.workflows.envs.agentscope.agentscopev1_react_workflow.AgentScopeReactMathWorkflow",
        "as_react_workflow": "trinity.common.workflows.agentscope.react.react_workflow.AgentScopeReActWorkflow",
        "agentscopev0_react_math_workflow": "trinity.common.workflows.envs.agentscope.agentscopev0_react_workflow.AgentScopeV0ReactMathWorkflow",
        "agentscope_v1_react_search_workflow": "trinity.common.workflows.envs.agentscope.agentscopev1_search_workflow.AgentScopeV1ReactSearchWorkflow",
        "email_search_workflow": "trinity.common.workflows.envs.email_searcher.workflow.EmailSearchWorkflow",
        # concatenated multi-turn
        "alfworld_workflow": "trinity.common.workflows.envs.alfworld.alfworld_workflow.AlfworldWorkflow",
        "RAFT_alfworld_workflow": "trinity.common.workflows.envs.alfworld.RAFT_alfworld_workflow.RAFTAlfworldWorkflow",
        "RAFT_reflect_alfworld_workflow": "trinity.common.workflows.envs.alfworld.RAFT_reflect_alfworld_workflow.RAFTReflectAlfworldWorkflow",
        "frozen_lake_workflow": "trinity.common.workflows.envs.frozen_lake.workflow.FrozenLakeWorkflow",
        "sciworld_workflow": "trinity.common.workflows.envs.sciworld.sciworld_workflow.SciWorldWorkflow",
        "webshop_workflow": "trinity.common.workflows.envs.webshop.webshop_workflow.WebShopWorkflow",
        # general multi-turn
        "step_wise_alfworld_workflow": "trinity.common.workflows.envs.alfworld.alfworld_workflow.StepWiseAlfworldWorkflow",
        # ruler/llm_as_a_judge
        "async_math_ruler_workflow": "trinity.common.workflows.math_ruler_workflow.AsyncMathRULERWorkflow",
        "math_ruler_workflow": "trinity.common.workflows.math_ruler_workflow.MathRULERWorkflow",
        "math_trainable_ruler_workflow": "trinity.common.workflows.math_trainable_ruler_workflow.MathTrainableRULERWorkflow",
        "rubric_judge_workflow": "trinity.common.workflows.rubric_judge_workflow.RubricJudgeWorkflow",
        # others
        "simple_mm_workflow": "trinity.common.workflows.simple_mm_workflow.SimpleMMWorkflow",
        "async_simple_mm_workflow": "trinity.common.workflows.simple_mm_workflow.AsyncSimpleMMWorkflow",
    },
>>>>>>> e412fbea
)

__all__ = [
    "Task",
    "Workflow",
    "WORKFLOWS",
<<<<<<< HEAD
    "AsyncSimpleWorkflow",
    "SimpleWorkflow",
    "AsyncMathWorkflow",
    "MathWorkflow",
    "WebShopWorkflow",
    "AlfworldWorkflow",
    "StepWiseAlfworldWorkflow",
    "RAFTAlfworldWorkflow",
    "RAFTReflectAlfworldWorkflow",
    "SciWorldWorkflow",
    "AsyncMathBoxedWorkflow",
    "MathBoxedWorkflow",
    "AsyncMathRMWorkflow",
    "MathRMWorkflow",
    "ToolCallWorkflow",
    "AsyncMathEvalWorkflow",
    "MathEvalWorkflow",
    "AgentScopeV0ReactMathWorkflow",  # will be deprecated soon
    "AgentScopeReactMathWorkflow",
    "AgentScopeV1ReactSearchWorkflow",
    "AgentScopeReActWorkflow",
    "EmailSearchWorkflow",
    "AsyncMathRULERWorkflow",
    "MathRULERWorkflow",
    "MathTrainableRULERWorkflow",
    "AsyncSimpleMMWorkflow",
    "SimpleMMWorkflow",
    "RubricJudgeWorkflow",
    "AgentScopeWorkflowAdapter",
    "FrozenLakeWorkflow",
    # On-policy distillation workflows
    "OnPolicyDistillWorkflow",
    "AsyncOnPolicyDistillWorkflow",
    "OnPolicyDistillMathWorkflow",
    "AsyncOnPolicyDistillMathWorkflow",
=======
>>>>>>> e412fbea
]<|MERGE_RESOLUTION|>--- conflicted
+++ resolved
@@ -1,73 +1,5 @@
 # -*- coding: utf-8 -*-
 """Workflow module"""
-<<<<<<< HEAD
-from trinity.common.workflows.agentscope.react.react_workflow import (
-    AgentScopeReActWorkflow,
-)
-from trinity.common.workflows.agentscope_workflow import AgentScopeWorkflowAdapter
-from trinity.common.workflows.customized_math_workflows import (
-    AsyncMathBoxedWorkflow,
-    MathBoxedWorkflow,
-)
-from trinity.common.workflows.customized_toolcall_workflows import ToolCallWorkflow
-from trinity.common.workflows.envs.agentscope.agentscopev0_react_workflow import (  # will be deprecated soon
-    AgentScopeV0ReactMathWorkflow,
-)
-from trinity.common.workflows.envs.agentscope.agentscopev1_react_workflow import (
-    AgentScopeReactMathWorkflow,
-)
-from trinity.common.workflows.envs.agentscope.agentscopev1_search_workflow import (
-    AgentScopeV1ReactSearchWorkflow,
-)
-from trinity.common.workflows.envs.alfworld.alfworld_workflow import (
-    AlfworldWorkflow,
-    StepWiseAlfworldWorkflow,
-)
-from trinity.common.workflows.envs.alfworld.RAFT_alfworld_workflow import (
-    RAFTAlfworldWorkflow,
-)
-from trinity.common.workflows.envs.alfworld.RAFT_reflect_alfworld_workflow import (
-    RAFTReflectAlfworldWorkflow,
-)
-from trinity.common.workflows.envs.email_searcher.workflow import EmailSearchWorkflow
-from trinity.common.workflows.envs.frozen_lake.workflow import FrozenLakeWorkflow
-from trinity.common.workflows.envs.sciworld.sciworld_workflow import SciWorldWorkflow
-from trinity.common.workflows.envs.webshop.webshop_workflow import WebShopWorkflow
-from trinity.common.workflows.eval_workflow import (
-    AsyncMathEvalWorkflow,
-    MathEvalWorkflow,
-)
-from trinity.common.workflows.math_rm_workflow import (
-    AsyncMathRMWorkflow,
-    MathRMWorkflow,
-)
-from trinity.common.workflows.math_ruler_workflow import (
-    AsyncMathRULERWorkflow,
-    MathRULERWorkflow,
-)
-from trinity.common.workflows.math_trainable_ruler_workflow import (
-    MathTrainableRULERWorkflow,
-)
-from trinity.common.workflows.on_policy_distill_workflow import (
-    AsyncOnPolicyDistillMathWorkflow,
-    AsyncOnPolicyDistillWorkflow,
-    OnPolicyDistillMathWorkflow,
-    OnPolicyDistillWorkflow,
-)
-from trinity.common.workflows.rubric_judge_workflow import RubricJudgeWorkflow
-from trinity.common.workflows.simple_mm_workflow import (
-    AsyncSimpleMMWorkflow,
-    SimpleMMWorkflow,
-)
-from trinity.common.workflows.workflow import (
-    WORKFLOWS,
-    AsyncMathWorkflow,
-    AsyncSimpleWorkflow,
-    MathWorkflow,
-    SimpleWorkflow,
-    Task,
-    Workflow,
-=======
 from trinity.common.workflows.workflow import Task, Workflow
 from trinity.utils.registry import Registry
 
@@ -112,50 +44,16 @@
         # others
         "simple_mm_workflow": "trinity.common.workflows.simple_mm_workflow.SimpleMMWorkflow",
         "async_simple_mm_workflow": "trinity.common.workflows.simple_mm_workflow.AsyncSimpleMMWorkflow",
+        # on-policy distillation workflows
+        "on_policy_distill_workflow": "trinity.common.workflows.on_policy_distill_workflow.OnPolicyDistillWorkflow",
+        "async_on_policy_distill_workflow": "trinity.common.workflows.on_policy_distill_workflow.AsyncOnPolicyDistillWorkflow",
+        "on_policy_distill_math_workflow": "trinity.common.workflows.on_policy_distill_workflow.OnPolicyDistillMathWorkflow",
+        "async_on_policy_distill_math_workflow": "trinity.common.workflows.on_policy_distill_workflow.AsyncOnPolicyDistillMathWorkflow",
     },
->>>>>>> e412fbea
 )
 
 __all__ = [
     "Task",
     "Workflow",
     "WORKFLOWS",
-<<<<<<< HEAD
-    "AsyncSimpleWorkflow",
-    "SimpleWorkflow",
-    "AsyncMathWorkflow",
-    "MathWorkflow",
-    "WebShopWorkflow",
-    "AlfworldWorkflow",
-    "StepWiseAlfworldWorkflow",
-    "RAFTAlfworldWorkflow",
-    "RAFTReflectAlfworldWorkflow",
-    "SciWorldWorkflow",
-    "AsyncMathBoxedWorkflow",
-    "MathBoxedWorkflow",
-    "AsyncMathRMWorkflow",
-    "MathRMWorkflow",
-    "ToolCallWorkflow",
-    "AsyncMathEvalWorkflow",
-    "MathEvalWorkflow",
-    "AgentScopeV0ReactMathWorkflow",  # will be deprecated soon
-    "AgentScopeReactMathWorkflow",
-    "AgentScopeV1ReactSearchWorkflow",
-    "AgentScopeReActWorkflow",
-    "EmailSearchWorkflow",
-    "AsyncMathRULERWorkflow",
-    "MathRULERWorkflow",
-    "MathTrainableRULERWorkflow",
-    "AsyncSimpleMMWorkflow",
-    "SimpleMMWorkflow",
-    "RubricJudgeWorkflow",
-    "AgentScopeWorkflowAdapter",
-    "FrozenLakeWorkflow",
-    # On-policy distillation workflows
-    "OnPolicyDistillWorkflow",
-    "AsyncOnPolicyDistillWorkflow",
-    "OnPolicyDistillMathWorkflow",
-    "AsyncOnPolicyDistillMathWorkflow",
-=======
->>>>>>> e412fbea
 ]