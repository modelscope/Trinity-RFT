from trinity.algorithm.policy_loss_fn.chord_policy_loss import (
    MIXCHORDPolicyLossFn,
    SFTISLossFn,
    SFTPhiLossFn,
)
from trinity.algorithm.policy_loss_fn.cispo_policy_loss import CISPOPolicyLossFn
from trinity.algorithm.policy_loss_fn.dpo_loss import DPOLossFn
from trinity.algorithm.policy_loss_fn.gspo_policy_loss import GSPOLossFn
from trinity.algorithm.policy_loss_fn.importance_sampling_policy_loss import (
    ImportanceSamplingLossFn,
)
from trinity.algorithm.policy_loss_fn.mix_policy_loss import MIXPolicyLossFn
from trinity.algorithm.policy_loss_fn.opmd_policy_loss import OPMDPolicyLossFn
from trinity.algorithm.policy_loss_fn.policy_loss_fn import POLICY_LOSS_FN, PolicyLossFn
from trinity.algorithm.policy_loss_fn.ppo_policy_loss import PPOPolicyLossFn
from trinity.algorithm.policy_loss_fn.rec_policy_loss import RECPolicyLossFn
from trinity.algorithm.policy_loss_fn.sapo_policy_loss import SAPOPolicyLossFn
from trinity.algorithm.policy_loss_fn.sft_loss import SFTLossFn
from trinity.algorithm.policy_loss_fn.sppo_loss_fn import sPPOPolicyLossFn
from trinity.algorithm.policy_loss_fn.topr_policy_loss import TOPRPolicyLossFn

__all__ = [
    "POLICY_LOSS_FN",
    "PolicyLossFn",
    "PPOPolicyLossFn",
    "OPMDPolicyLossFn",
    "DPOLossFn",
    "SFTLossFn",
    "MIXPolicyLossFn",
    "GSPOLossFn",
    "TOPRPolicyLossFn",
    "CISPOPolicyLossFn",
    "MIXCHORDPolicyLossFn",
    "SFTISLossFn",
    "SFTPhiLossFn",
    "sPPOPolicyLossFn",
    "RECPolicyLossFn",
<<<<<<< HEAD
    "ImportanceSamplingLossFn",
=======
    "SAPOPolicyLossFn",
>>>>>>> a1715608
]<|MERGE_RESOLUTION|>--- conflicted
+++ resolved
@@ -35,9 +35,6 @@
     "SFTPhiLossFn",
     "sPPOPolicyLossFn",
     "RECPolicyLossFn",
-<<<<<<< HEAD
     "ImportanceSamplingLossFn",
-=======
     "SAPOPolicyLossFn",
->>>>>>> a1715608
 ]