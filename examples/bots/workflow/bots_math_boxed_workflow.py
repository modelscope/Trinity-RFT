import fcntl
import json
import os
from typing import List, Union

<<<<<<< HEAD
from examples.bots.workflow.bots_math_boxed_reward import BOTSMathBoxedRewardFn
=======
from trinity.common.experience import Experience
>>>>>>> 96939265
from trinity.common.workflows.customized_math_workflows import MathBoxedWorkflow, Task


class BOTSMathBoxedWorkflow(MathBoxedWorkflow):
    """A workflow for math tasks that give answers in boxed format for BOTS."""

    def reset(self, task: Task):
        super().reset(task)

        self.reward_fn = BOTSMathBoxedRewardFn(**self.reward_fn_args)
        self.task_desc = nested_query(self.format_args.prompt_key, self.raw_task)
        self.truth = nested_query(self.format_args.response_key, self.raw_task)

    def format_messages(self):
        # the prompts are already in message format
        return self.task_desc


@WORKFLOWS.register_module("bots_ref_eval_collect_math_boxed_workflow")
class BOTSRefEvalCollectMathBoxedWorkflow(MathBoxedWorkflow):
    """A reference evaluation collection workflow for math tasks that give answers in boxed format for BOTS."""

    def reset(self, task: Task):
        super().reset(task)
        from trinity.plugins.bots_math_boxed_reward import BOTSMathBoxedRewardFn

        self.reward_fn = BOTSMathBoxedRewardFn(**self.reward_fn_args)
        self.task_desc = nested_query(self.format_args.prompt_key, self.raw_task)
        self.truth = nested_query(self.format_args.response_key, self.raw_task)

    def format_messages(self):
        # the prompts are already in message format
        return self.task_desc

    def run(self) -> List[Experience]:
        responses = super().run()

        rewards = [response.reward for response in responses]

        log_entry = {
            "model_version": self.model.model_version,
            "rewards": rewards,
            "question": self.task_desc,
            "truth": self.truth,
        }

        log_file_path = os.environ.get("BOTS_REF_EVAL_LOG_FILE", "./bots_ref_eval_log.jsonl")
        os.makedirs(os.path.dirname(log_file_path), exist_ok=True)

        with open(log_file_path, "a") as f:
            fcntl.flock(f, fcntl.LOCK_EX)
            try:
                json.dump(log_entry, f)
                f.write("\n")
            finally:
                fcntl.flock(f, fcntl.LOCK_UN)

        return responses


def nested_query(query_key: str, query_obj: Union[dict, None]):
    # support nested query for a dict given query_keys split by '.'
    if query_obj is None:
        return None
    if "." in query_key:
        query_keys = query_key.split(".")
    else:
        query_keys = [query_key]
    ret = query_obj
    for key in query_keys:
        if isinstance(ret, dict) and key in ret:
            ret = ret[key]
        else:
            return None
    return ret<|MERGE_RESOLUTION|>--- conflicted
+++ resolved
@@ -3,11 +3,8 @@
 import os
 from typing import List, Union
 
-<<<<<<< HEAD
 from examples.bots.workflow.bots_math_boxed_reward import BOTSMathBoxedRewardFn
-=======
 from trinity.common.experience import Experience
->>>>>>> 96939265
 from trinity.common.workflows.customized_math_workflows import MathBoxedWorkflow, Task
 
 
@@ -26,14 +23,11 @@
         return self.task_desc
 
 
-@WORKFLOWS.register_module("bots_ref_eval_collect_math_boxed_workflow")
 class BOTSRefEvalCollectMathBoxedWorkflow(MathBoxedWorkflow):
     """A reference evaluation collection workflow for math tasks that give answers in boxed format for BOTS."""
 
     def reset(self, task: Task):
         super().reset(task)
-        from trinity.plugins.bots_math_boxed_reward import BOTSMathBoxedRewardFn
-
         self.reward_fn = BOTSMathBoxedRewardFn(**self.reward_fn_args)
         self.task_desc = nested_query(self.format_args.prompt_key, self.raw_task)
         self.truth = nested_query(self.format_args.response_key, self.raw_task)
