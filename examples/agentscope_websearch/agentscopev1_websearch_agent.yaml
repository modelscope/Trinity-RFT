project: "Trinity_Multi_Step"
name: WebQA_Search_Example
checkpoint_root_dir: ${oc.env:TRINITY_CHECKPOINT_ROOT_DIR,./checkpoints}
algorithm:
  algorithm_type: multi_step_grpo
  repeat_times: 8
  optimizer:
    lr: 1e-6
model:
  model_path: ${oc.env:TRINITY_MODEL_PATH,Qwen/Qwen2.5-7B-Instruct}
  max_response_tokens: 4096
  max_model_len: 20480
cluster:
  node_num: 1
  gpu_per_node: 8
buffer:
  total_epochs: 8
  batch_size: 16
  train_batch_size: 512 # 16*8*4
  explorer_input:
    taskset:
      name: webqa_train
      storage_type: file
      path: 'examples/agentscope_websearch/webwalker_rl_dataset'
      split: train
      format:
        prompt_key: 'problem'
        response_key: 'answer'
      workflow_args:
        max_turns: 10
        search_client_type: tavily
      rollout_args:
        temperature: 1.0
        max_tokens: 4096
      enable_progress_bar: false
      default_workflow_type: 'agentscope_v1_react_search_workflow'
    eval_tasksets:
    - name: webqa_test
      storage_type: file
      path: 'examples/agentscope_websearch/webwalker_rl_dataset'
      split: test
      format:
        prompt_key: 'problem'
        response_key: 'answer'
      enable_progress_bar: false
      workflow_args:
        max_turns: 10
      rollout_args:
        temperature: 0.6
        max_tokens: 4096
      default_workflow_type: 'agentscope_v1_react_search_workflow'
  trainer_input:
    experience_buffer:
      name: experience_buffer
      storage_type: queue
      replay_buffer:
        enable: true
explorer:
  eval_interval: 10
  max_repeat_times_per_runner: 1
  max_timeout: 3600
  rollout_model:
    enable_thinking: true
    enable_history: true
    enable_openai_api: true
    enable_auto_tool_choice: true
    tool_call_parser: hermes
    engine_num: 4
    tensor_parallel_size: 1
<<<<<<< HEAD
    enable_prefix_caching: true
=======
    enable_prefix_caching: false
>>>>>>> 73c81b73
    enforce_eager: false
    dtype: bfloat16
    seed: 42
    gpu_memory_utilization: 0.7
    enable_chunked_prefill: true
  auxiliary_models:
    - model_path: ${oc.env:TRINITY_AUX_MODEL_PATH,Qwen/Qwen3-4B-Instruct-2507}
      engine_num: 1
      tensor_parallel_size: 2
      enable_thinking: false
      max_prompt_tokens: 20480
      max_response_tokens: 10240
      max_model_len: 32000
synchronizer:
  sync_style: dynamic_by_explorer
  sync_method: 'nccl'
  sync_interval: 5
  sync_timeout: 3600
trainer:
  save_interval: 20
  grad_clip: 1.0
  use_dynamic_bsz: true
  max_token_len_per_gpu: 16384
  ulysses_sequence_parallel_size: 2<|MERGE_RESOLUTION|>--- conflicted
+++ resolved
@@ -67,11 +67,7 @@
     tool_call_parser: hermes
     engine_num: 4
     tensor_parallel_size: 1
-<<<<<<< HEAD
-    enable_prefix_caching: true
-=======
     enable_prefix_caching: false
->>>>>>> 73c81b73
     enforce_eager: false
     dtype: bfloat16
     seed: 42
