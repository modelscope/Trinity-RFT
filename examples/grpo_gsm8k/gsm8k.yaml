data:
  # basic info
  dataset_path: 'openai/gsm8k'
  subset_name: "main"
  train_split: 'train'
  eval_split: 'test'
  format_config:
    prompt_key: 'question'
    response_key: 'answer'
  # data active iterator related
  dj_process_desc: 'Please compute difficulty scores for these math questions.'
  agent_model_name: 'qwen-max'
  agent_model_config:
    config_name: 'my-qwen-instruction'
    model_type: 'dashscope_chat'
    model_name: 'qwen2.5-72b-instruct'
  clean_strategy: 'iterative'
  # db related
  db_url: ''
  # downstream loading related
  total_epochs: 1
  batch_size: 96
  default_workflow_type: 'math_workflow'
model:
  model_path: '/PATH/TO/MODEL/'
  max_prompt_tokens: 256
  max_response_tokens: 1024
  checkpoint_path: ""
cluster:
  node_num: 1
  gpu_per_node: 8
buffer:
  max_retry_times: 3
  max_retry_interval: 1
  train_dataset:
    name: gsm8k_buffer
    storage_type: queue
    path: 'sqlite:///gsm8k.db'
  # sft_warmup_dataset: # Uncomment these to enable sft warmup
  #   name: warmup_data
  #   storage_type: file
  #   path: '/PATH/TO/WARMUP_DATA/'
  #   kwargs:
  #     prompt_type: plaintext
explorer:
  engine_type: vllm_async
  engine_num: 2
  runner_num: 32
  tensor_parallel_size: 1
  enable_prefix_caching: false
  enforce_eager: true
  dtype: bfloat16
  temperature: 1.0
  seed: 42
  logprobs: 0
  repeat_times: 8
  use_ray: false
  backend: 'nccl'
  max_pending_requests: 32
  max_waiting_steps: 4
synchronizer:
  sync_method: 'nccl'
  sync_iteration_interval: 2
  sync_timeout: 1200
trainer:
  trainer_type: 'verl'
  algorithm_type: ppo
  trainer_config_path: 'examples/grpo_gsm8k/train_gsm8k.yaml'
  sft_warmup_iteration: 0 # Set to integer to enable sft warmup
  eval_interval: 50
<<<<<<< HEAD
  save_interval: 100
=======
  # get_exp_strategy: 'LFU'
>>>>>>> 8795012f
monitor:
  cache_root_dir: ""
  project: "Trinity-RFT-gsm8k"
  name: "qwen2.5-1.5B-gsm8k"<|MERGE_RESOLUTION|>--- conflicted
+++ resolved
@@ -68,11 +68,8 @@
   trainer_config_path: 'examples/grpo_gsm8k/train_gsm8k.yaml'
   sft_warmup_iteration: 0 # Set to integer to enable sft warmup
   eval_interval: 50
-<<<<<<< HEAD
   save_interval: 100
-=======
   # get_exp_strategy: 'LFU'
->>>>>>> 8795012f
 monitor:
   cache_root_dir: ""
   project: "Trinity-RFT-gsm8k"
