project: "Trinity-RFT-gsm8k"
name: "qwen2.5-1.5B-gsm8k"
checkpoint_root_dir: ${oc.env:TRINITY_CHECKPOINT_ROOT_DIR,./checkpoints}
algorithm:
  algorithm_type: grpo
  repeat_times: 8
model:
  model_path: ${oc.env:TRINITY_MODEL_PATH,Qwen/Qwen2.5-1.5B-Instruct}
  max_response_tokens: 1024
  max_model_len: 1280
cluster:
  node_num: 1
  gpu_per_node: 8
buffer:
  total_epochs: 1
  batch_size: 96
  explorer_input:
    taskset:
      name: gsm8k
      storage_type: file
      path: 'openai/gsm8k'
      subset_name: 'main'
      split: 'train'
      format:
        prompt_key: 'question'
        response_key: 'answer'
      rollout_args:
        temperature: 1.0
    eval_tasksets:
    - name: gsm8k-eval
      storage_type: file
      path: 'openai/gsm8k'
      subset_name: 'main'
      split: 'test'
      format:
        prompt_key: 'question'
        response_key: 'answer'
    default_workflow_type: 'math_workflow'
  trainer_input:
    experience_buffer:
      name: gsm8k_buffer
      storage_type: queue
      path: 'sqlite:///gsm8k.db'
<<<<<<< HEAD
=======
    # sft_warmup_steps: 0
    # sft_warmup_dataset: # Uncomment these to enable sft warmup
    #   name: warmup_data
    #   storage_type: file
    #   path: ${oc.env:TRINITY_SFT_DATASET_PATH}
>>>>>>> 3b00dc9a
explorer:
  eval_interval: 50
  runner_per_model: 8
  rollout_model:
    engine_num: 2
    tensor_parallel_size: 1
    enable_prefix_caching: false
    enforce_eager: true
    dtype: bfloat16
    seed: 42
synchronizer:
  sync_method: 'nccl'
  sync_interval: 1
  sync_timeout: 1200
trainer:
  trainer_type: 'verl'
  save_interval: 100
  trainer_config:
    actor_rollout_ref:
      model:
        use_remove_padding: true
      actor:
        use_dynamic_bsz: true
        ppo_max_token_len_per_gpu: 16384
        ulysses_sequence_parallel_size: 1
        optim:
          lr: 1e-5
      ref:
        log_prob_use_dynamic_bsz: ${trainer.trainer_config.actor_rollout_ref.actor.use_dynamic_bsz}
        log_prob_max_token_len_per_gpu: ${trainer.trainer_config.actor_rollout_ref.actor.ppo_max_token_len_per_gpu}
        ulysses_sequence_parallel_size: ${trainer.trainer_config.actor_rollout_ref.actor.ulysses_sequence_parallel_size} # sp size<|MERGE_RESOLUTION|>--- conflicted
+++ resolved
@@ -41,14 +41,6 @@
       name: gsm8k_buffer
       storage_type: queue
       path: 'sqlite:///gsm8k.db'
-<<<<<<< HEAD
-=======
-    # sft_warmup_steps: 0
-    # sft_warmup_dataset: # Uncomment these to enable sft warmup
-    #   name: warmup_data
-    #   storage_type: file
-    #   path: ${oc.env:TRINITY_SFT_DATASET_PATH}
->>>>>>> 3b00dc9a
 explorer:
   eval_interval: 50
   runner_per_model: 8
