project: AgentScope-ReAct
name: GSM8K-Qwen3-8B
checkpoint_root_dir: ${oc.env:TRINITY_CHECKPOINT_ROOT_DIR,./checkpoints}
algorithm:
  algorithm_type: multi_step_grpo
  repeat_times: 8
  optimizer:
    lr: 1e-6
model:
  model_path: ${oc.env:TRINITY_MODEL_PATH,Qwen/Qwen3-8B}
  max_response_tokens: 16384
  max_model_len: 24576
cluster:
  node_num: 1
  gpu_per_node: 8
buffer:
  total_epochs: 1
  batch_size: 32
  train_batch_size: 256
  explorer_input:
    taskset:
      name: gsm8k
      storage_type: file
      path: ${oc.env:TRINITY_TASKSET_PATH,openai/gsm8k}
      subset_name: 'main'
      split: 'train'
      format:
        prompt_key: 'question'
        response_key: 'answer'
      rollout_args:
        temperature: 1.0
      default_workflow_type: 'as_react_workflow'
    eval_tasksets: []
  trainer_input:
    experience_buffer:
      name: agentscope_gsm8k_buffer
      storage_type: queue
explorer:
  eval_interval: 50
  runner_per_model: 8
  max_timeout: 360
  rollout_model:
    engine_num: 4
    tensor_parallel_size: 1
<<<<<<< HEAD
    enable_prefix_caching: true
=======
    enable_prefix_caching: false
>>>>>>> 73c81b73
    enforce_eager: false
    enable_openai_api: true
    enable_history: true
    enable_auto_tool_choice: true
    tool_call_parser: hermes
    reasoning_parser: deepseek_r1
    enable_thinking: true
    dtype: bfloat16
    seed: 42
synchronizer:
  sync_style: dynamic_by_explorer
  sync_method: 'nccl'
  sync_interval: 2
  sync_timeout: 12000
trainer:
  save_interval: 100
  grad_clip: 1.0
  use_dynamic_bsz: true
  max_token_len_per_gpu: 24576
  ulysses_sequence_parallel_size: 2
monitor:
  monitor_type: tensorboard<|MERGE_RESOLUTION|>--- conflicted
+++ resolved
@@ -42,11 +42,7 @@
   rollout_model:
     engine_num: 4
     tensor_parallel_size: 1
-<<<<<<< HEAD
-    enable_prefix_caching: true
-=======
     enable_prefix_caching: false
->>>>>>> 73c81b73
     enforce_eager: false
     enable_openai_api: true
     enable_history: true
@@ -60,7 +56,7 @@
   sync_style: dynamic_by_explorer
   sync_method: 'nccl'
   sync_interval: 2
-  sync_timeout: 12000
+  sync_timeout: 1200
 trainer:
   save_interval: 100
   grad_clip: 1.0
