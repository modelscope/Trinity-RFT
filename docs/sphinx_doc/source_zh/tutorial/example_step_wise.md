# 通用多轮 RFT

在 Trinity-RFT 中，我们支持通用的多步 RFT，可用于通过与环境进行多轮交互来训练 Agent。

与 [多轮 RFT](./example_multi_turn.md) 将交互结果拼接为单个 `Experience` 不同，该方法将每一步视为独立的 `Experience`，从而使 Agent 能够处理更长的上下文。

接下来我们将以 ALFWorld 为例说明通用多步工作流。如需动手实践，可直接跳转至 [代码实现](#example-multi-step-alfworld)。

## 构建通用的多步工作流

### 基本概念

在 Trinity 中，我们提供了两种通用的多步工作流类型：`StepWiseRewardWorkflow` 和 `RewardPropagationWorkflow`。这些工作流设定了每一步的基本结构，并在每次运行时返回一个 `experiences` 列表。它们的区别在于：`StepWiseRewardWorkflow` 为每一步单独计算奖励，而 `RewardPropagationWorkflow` 在所有步骤结束后计算奖励，并将奖励反向传播到之前的步骤。更多细节请参见 `trinity/common/workflows/step_wise_workflow.py`。

要构建一个新的工作流，你主要需要定义 `step()` 中的每一步交互逻辑，以及 `reward()` 中的奖励函数。例如，ALFWorld 工作流的核心代码如下所示：

```python
class StepWiseAlfworldWorkflow(RewardPropagationWorkflow):
    ...

    def step(self, step_num: int) -> bool:
        if self.done:
            return False

        # 为模型格式化观测结果
        format_obs = format_observation(self.observation)  # type: ignore
        self.memory.append({"role": "user", "content": format_obs})

        # 从模型获取动作
        responses = self.model.chat(self.memory)
        response_text = responses[0].response_text
        self.memory.append({"role": "assistant", "content": response_text})
        action = parse_action(response_text)

        # 在环境中执行动作
        observation, reward, done, info = self.env.step(action)

        # 更新内部状态
        self.observation = observation
        self.done = done
        if self.done:
            self.final_reward = reward

        # 如果 episode 结束则返回 False 以停止运行
        return not self.done

    def reward(self, exps: list[Experience]) -> float:
        return self.final_reward
```

同时，请记得注册你的工作流：
```python
@WORKFLOWS.register_module("step_wise_alfworld_workflow")
class StepWiseAlfworldWorkflow(RewardPropagationWorkflow):
    """A step-wise workflow for alfworld task."""
    ...
```

并将其添加到初始化文件 `trinity/common/workflows/__init__.py` 中：

```diff
 # -*- coding: utf-8 -*-
 """Workflow module"""
 from .workflow import WORKFLOWS, MathWorkflow, SimpleWorkflow
+from .envs.alfworld.alfworld_workflow import StepWiseAlfworldWorkflow

 __all__ = [
     "WORKFLOWS",
     "SimpleWorkflow",
     "MathWorkflow",
+    "StepWiseAlfworldWorkflow",
 ]
```

### 其他配置

在通用多步场景中，每次运行可能会生成不同数量的 experience。为了适应这种情况，我们提供了一些灵活的设计。

- `algorithm.algorithm_type = multi_step_grpo`：该算法允许每次运行包含多个步骤并生成多条 experience 数据用于训练，并将最后一步 experience 的 advantages 值广播到之前的 experience 中。

- `buffer.train_batch_size`：从 buffer 中采样用于训练的 experience 数量，可以与每次探索生成的 experience 数量不同。

- `buffer.trainer_input.experience_buffer.replay_buffer`：使用 `PriorityQueue` 可使模型优先使用高优先级的 experience （默认为使用更新产生的 experience）。

- `synchronizer.sync_style = dynamic_by_explorer`：由 explorer 决定何时与 trainer 同步模型权重。

示例配置如下所示：

```yaml
project: "ALFWORLD"
name: "Step_Wise_Alfworld"
checkpoint_root_dir: ${oc.env:TRINITY_CHECKPOINT_ROOT_DIR,./checkpoints}
algorithm:
  algorithm_type: multi_step_grpo
  repeat_times: 16
  optimizer:
    lr: 5e-6
model:
  model_path: ${oc.env:TRINITY_MODEL_PATH,Qwen/Qwen2.5-7B-Instruct}
  max_response_tokens: 16384
  max_model_len: 20480
cluster:
  node_num: 1
  gpu_per_node: 8
buffer:
  total_epochs: 20
  batch_size: 16
  train_batch_size: 7680  # here: batch_size * repeat_times * max_env_steps
  explorer_input:
    taskset:
      name: alfworld
      storage_type: file
      path: 'examples/grpo_alfworld/alfworld_data' # PATH TO ALFWORLD DATA
      format:
        prompt_key: 'game_file'
      rollout_args:
        temperature: 1.0
        logprobs: 0
      workflow_args:
        max_env_steps: 30
      enable_progress_bar: false
      default_workflow_type: 'step_wise_alfworld_workflow'
  trainer_input:
    experience_buffer:
      name: alfworld_buffer
      storage_type: queue
      replay_buffer:
        enable: true
explorer:
  max_repeat_times_per_runner: 1
  runner_per_model: 16
  max_timeout: 3600
  rollout_model:
    enable_history: true
    engine_num: 2
    tensor_parallel_size: 2
<<<<<<< HEAD
    enable_prefix_caching: true
    enforce_eager: true
=======
    enable_prefix_caching: false
    enforce_eager: false
>>>>>>> 73c81b73
    dtype: bfloat16
    seed: 42
    gpu_memory_utilization: 0.7
    enable_chunked_prefill: true
  env_vars:
    TMPDIR: ${oc.env:TMPDIR,/tmp}
synchronizer:
  sync_style: dynamic_by_explorer
  sync_method: 'nccl'
  sync_interval: 2
  sync_timeout: 3600
trainer:
  save_interval: 50
  grad_clip: 1.0
  use_dynamic_bsz: true
  max_token_len_per_gpu: 16384
  ulysses_sequence_parallel_size: 1
```

下面，我们提供运行 ALFWorld 任务的命令。

## 示例：多步 ALFWorld

### 环境准备

要安装 ALFWorld 环境，可按照以下说明操作。

1. 使用 pip 安装：`pip install alfworld[full]`

2. 设置路径：`export ALFWORLD_DATA=/path/to/alfworld/data`

3. 下载环境数据：`alfworld-download`

现在你可以在 `$ALFWORLD_DATA` 目录下找到环境数据，并继续后续步骤。

更多细节可参考原始 [仓库](https://github.com/alfworld/alfworld)。

### 数据准备
我们的数据集遵循 Huggingface datasets 库的格式，因此需要相应地转换环境数据集。

只需检查数据准备脚本并运行以下命令：
```bash
python examples/grpo_alfworld/get_alfworld_data.py
```

任务被描述为一个环境而非单条提示。任务描述即为 `game_file` 文件路径。

### 配置准备并运行实验

默认配置文件是 [`alfworld.yaml`](https://github.com/modelscope/Trinity-RFT/tree/main/examples/grpo_alfworld_general_multi_step/alfworld.yaml)。
你可以根据需要修改配置并运行实验！

```bash
trinity run --config examples/grpo_alfworld_general_multi_step/alfworld.yaml
```

结果如下图所示。

![](../../assets/alfworldv2_reward.png)


请注意，我们使用了一个基于 SFT 微调过的 Qwen2.5-3B 模型作为起点，以确保模型对环境具备基本的理解能力。<|MERGE_RESOLUTION|>--- conflicted
+++ resolved
@@ -134,13 +134,8 @@
     enable_history: true
     engine_num: 2
     tensor_parallel_size: 2
-<<<<<<< HEAD
-    enable_prefix_caching: true
-    enforce_eager: true
-=======
     enable_prefix_caching: false
     enforce_eager: false
->>>>>>> 73c81b73
     dtype: bfloat16
     seed: 42
     gpu_memory_utilization: 0.7
