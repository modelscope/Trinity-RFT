(Configuration Guide)=
# Configuration Guide

This section provides a detailed description of the configuration files used in **Trinity-RFT**.

## Overview

The configuration for **Trinity-RFT** is defined in a `YAML` file and organized into multiple sections based on different modules. Here's an example of a basic configuration file:

```yaml
project: Trinity-RFT
name: example
mode: both
checkpoint_root_dir: ${oc.env:TRINITY_CHECKPOINT_ROOT_DIR,./checkpoints}
continue_from_checkpoint: true

algorithm:
  # Algorithm-related parameters
  ...
model:
  # Model-specific configurations
  ...
cluster:
  # Cluster node and GPU settings
  ...
buffer:
  # Data buffer configurations
  ...
explorer:
  # Explorer-related settings (rollout models, workflow runners)
  ...
trainer:
  # Trainer-specific parameters
  ...
synchronizer:
  # Model weight synchronization settings
  ...
monitor:
  # Monitoring configurations (e.g., WandB, TensorBoard or MLFlow)
  ...
service:
  # Services to use
  ...
data_processor:
  # Preprocessing data settings
  ...
log:
  # Ray actor logging
  ...
```

Each of these sections will be explained in detail below. For additional details about specific parameters not covered here, please refer to the [source code](https://github.com/modelscope/Trinity-RFT/blob/main/trinity/common/config.py).

```{tip}
Trinity-RFT uses [OmegaConf](https://omegaconf.readthedocs.io/en/latest/) to load YAML configuration files.
It supports some advanced features like [variable interpolation](https://omegaconf.readthedocs.io/en/latest/usage.html#variable-interpolation) and  [environment variable substitution](https://omegaconf.readthedocs.io/en/latest/custom_resolvers.html#oc-env).
Users can use these features to simplify configuration.
```

---

## Global Configuration

These are general settings that apply to the entire experiment.

```yaml
project: Trinity-RFT
name: example
mode: both
checkpoint_root_dir: ${oc.env:TRINITY_CHECKPOINT_ROOT_DIR,./checkpoints}   # TRINITY_CHECKPOINT_ROOT_DIR is an environment variable set in advance
```

- `project`: The name of the project.
- `name`: The name of the current experiment.
- `mode`: Running mode of Trinity-RFT. Options include:
  - `both`: Launches both the trainer and explorer (default).
  - `train`: Only launches the trainer.
  - `explore`: Only launches the explorer.
  - `bench`: Used for benchmarking.
- `checkpoint_root_dir`: Root directory where all checkpoints and logs will be saved. Checkpoints for this experiment will be stored in `<checkpoint_root_dir>/<project>/<name>/`.
- `continue_from_checkpoint`: If set to `true`, the experiment will continue from the latest checkpoint in the checkpoint path (if any); otherwise, it will rename the current experiment to `<name>_<timestamp>` and start a new experiment.
- `ray_namespace`: Namespace for the modules launched in the current experiment. If not specified, it will be set to `<project>/<name>`.

---

## Algorithm Configuration

Specifies the algorithm type and its related hyperparameters.

```yaml
algorithm:
  algorithm_type: grpo
  repeat_times: 8

  # The following parameters are optional
  # If not specified, they will automatically be set based on the `algorithm_type`
  sample_strategy: "default"
  advantage_fn: "ppo"
  kl_penalty_fn: "none"
  kl_loss_fn: "k2"
  entropy_loss_fn: "default"
```

- `algorithm_type`: Type of reinforcement learning algorithm. Supported types: `ppo`, `grpo`, `opmd`, `dpo`, `sft`, `mix`.
- `repeat_times`: Number of times each task is repeated. Default is `1`. In `dpo`, this is automatically set to `2`. Some algorithms such as GRPO and OPMD require `repeat_times` > 1.
- `sample_strategy`: The sampling strategy used for loading experiences from experience buffer.
- `advantage_fn`: The advantage function used for computing advantages.
- `kl_penalty_fn`: The KL penalty function used for computing KL penalty applied in reward.
- `kl_loss_fn`: The KL loss function used for computing KL loss.
- `entropy_loss_fn`: The entropy loss function used for computing entropy loss.

---

## Monitor Configuration

Used to log training metrics during execution.

```yaml
monitor:
  monitor_type: wandb
  monitor_args:
    base_url: http://localhost:8080
    api_key: your_api_key
  enable_ray_timeline: False
```

- `monitor_type`: Type of monitoring system. Options:
  - `wandb`: Logs to [Weights & Biases](https://docs.wandb.ai/quickstart/). Requires logging in and setting `WANDB_API_KEY`. Project and run names match the `project` and `name` fields in global configs.
  - `tensorboard`: Logs to [TensorBoard](https://www.tensorflow.org/tensorboard). Files are saved under `<checkpoint_root_dir>/<project>/<name>/monitor/tensorboard`.
  - `mlflow`: Logs to [MLFlow](https://mlflow.org/). If [MLFlow authentication](https://mlflow.org/docs/latest/ml/auth/) is setup, set `MLFLOW_TRACKING_USERNAME` and `MLFLOW_TRACKING_PASSWORD` as environment variables before running.
- `monitor_args`: Dictionary of arguments for monitor initialization.
  - For `wandb`:
    - `base_url`: Overrides `WANDB_BASE_URL` if set.
    - `api_key`: Overrides `WANDB_API_KEY` if set.
  - For `mlflow`:
    - `uri`: The URI of your MLFlow instance. Strongly recommended to set; defaults to `http://localhost:5000`.
    - `username`: Overrides `MLFLOW_TRACKING_USERNAME` if set.
    - `password`: Overrides `MLFLOW_TRACKING_PASSWORD` if set.
- `enable_ray_timeline`: If `True`, exports a `timeline.json` file to `<checkpoint_root_dir>/<project>/<name>/monitor`. Viewable in Chrome at [chrome://tracing](chrome://tracing).

---

## Model Configuration

Defines the model paths and token limits.

```yaml
model:
  model_path: ${oc.env:MODEL_PATH}  # MODEL_PATH is an environment variable set in advance
  critic_model_path: ${model.model_path}  # use the value of model.model_path
  max_response_tokens: 16384
  max_model_len: 20480
```

- `model_path`: Path to the model being trained.
- `critic_model_path`: Optional path to a separate critic model. If empty, defaults to `model_path`.
- `max_response_tokens`: Maximum number of tokens allowed in generated responses.
- `max_model_len`: Maximum number of tokens in a sequence.

---

## Cluster Configuration

Defines how many nodes and GPUs per node are used.

```yaml
cluster:
  node_num: 1
  gpu_per_node: 8
```

- `node_num`: Total number of compute nodes.
- `gpu_per_node`: Number of GPUs available per node.

---

## Buffer Configuration

Configures the data buffers used by the explorer and trainer.

```yaml
buffer:
  batch_size: 32
  train_batch_size: 256
  total_epochs: 100

  explorer_input:
    taskset:
      ...
    eval_tasksets:
      ...
  trainer_input:
    experience_buffer:
      ...
    auxiliary_buffers:
      buffer_1:
        ...
      buffer_2:
        ...

  default_workflow_type: 'math_workflow'
  default_reward_fn_type: 'countdown_reward'
```

- `batch_size`: Number of tasks used per training step. *Please do not multiply this value by the `algorithm.repeat_times` manually*.
- `train_batch_size`: Number of experiences used per training step. Defaults to `batch_size` * `algorithm.repeat_times`.
- `total_epochs`: Total number of training epochs.
- `total_steps`: Optional. The total number of training steps. If specified, `total_epochs` will be ignored.

### Explorer Input

Defines the dataset(s) used by the explorer for training and evaluation.

```yaml
buffer:
  explorer_input:
    taskset:
      name: countdown_train
      storage_type: file
      path: ${oc.env:TRINITY_TASKSET_PATH}
      split: train
      format:
        prompt_key: 'question'
        response_key: 'answer'
      rollout_args:
        temperature: 1.0
      default_workflow_type: 'math_workflow'
      default_reward_fn_type: 'countdown_reward'

    eval_tasksets:
    - name: countdown_eval
      storage_type: file
      path: ${oc.env:TRINITY_TASKSET_PATH}
      split: test
      repeat_times: 1
      format:
        prompt_type: `plaintext`
        prompt_key: 'question'
        response_key: 'answer'
      rollout_args:
        temperature: 0.1
      default_workflow_type: 'math_workflow'
      default_reward_fn_type: 'countdown_reward'
    ...
```

- `buffer.explorer_input.taskset`: Task dataset used for training exploration policies.
- `buffer.explorer_input.eval_taskset`: List of task datasets used for evaluation.

The configuration for each task dataset is defined as follows:

- `name`: Name of the dataset. This name will be used as the Ray actor's name, so it must be unique.
- `storage_type`: How the dataset is stored. Options: `file`, `queue`, `sql`.
  - `file`: The dataset is stored in `jsonl`/`parquet` files. The data file organization is required to meet the huggingface standard. *We recommand using this storage type for most cases.*
  - `queue`: The dataset is stored in a queue. The queue is a simple FIFO queue that stores the task dataset. *Do not use this storage type for task dataset unless you know what you are doing.*
  - `sql`: The dataset is stored in a SQL database. *This type is unstable and will be optimized in the future versions.*
- `path`: The path to the task dataset.
  - For `file` storage type, the path points to the directory that contains the task dataset files.
  - For `queue` storage type, the path is optional. You can back up the data in the queue by specifying a sqlite database path here.
  - For `sql` storage type, the path points to the sqlite database file.
- `subset_name`: The subset name of the task dataset. Default is `None`.
- `split`: The split of the task dataset. Default is `train`.
- `repeat_times`: The number of rollouts generated for a task. If not set, it will be automatically set to `algorithm.repeat_times` for `taskset`, and `1` for `eval_tasksets`.
- `rollout_args`: The parameters for rollout.
  - `temperature`: The temperature for sampling.
- `default_workflow_type`: Type of workflow logic applied to this dataset. If not specified, the `buffer.default_workflow_type` is used.
- `default_reward_fn_type`: Reward function used during exploration. If not specified, the `buffer.default_reward_fn_type` is used.
- `workflow_args`: A dictionary of arguments used to supplement dataset-level parameters.

### Trainer Input

Defines the experience buffer and optional auxiliary datasets used by the trainer.

```yaml
buffer:
  ...
  trainer_input:
    experience_buffer:
      name: countdown_buffer
      storage_type: queue
      path: sqlite:///countdown_buffer.db
      max_read_timeout: 1800

<<<<<<< HEAD
    auxiliary_buffers:
      sft_dataset:
        name: sft_dataset
        storage_type:
        path: /PATH/TO/DATA
        format:
          prompt_key: 'question'
          response_key: 'answer'
      other_buffer:
        ...
=======
    sft_warmup_dataset:
      name: warmup_data
      storage_type: file
      path: ${oc.env:TRINITY_SFT_DATASET_PATH}
      format:
        prompt_key: 'question'
        response_key: 'answer'

    sft_warmup_steps: 0
>>>>>>> 3b00dc9a
```

- `experience_buffer`: It is the input of Trainer and also the output of Explorer. This field is required even in explore mode.
  - `name`: The name of the experience buffer. This name will be used as the Ray actor's name, so it must be unique.
  - `storage_type`: The storage type for the experience buffer.
    - `queue`: Experience data is stored in a queue. This storage type is recommended for most use cases.
    - `sql`: Experience data is stored in a SQL database.
    - `file`: Experience data is stored in a JSON file. This storage type should be used only for debugging purposes in `explore` mode.
  - `path`: The path to the experience buffer.
    - For `queue` storage type, this field is optional. You can specify a SQLite database or JSON file path here to back up the queue data.
    - For `file` storage type, the path points to the directory containing the dataset files.
    - For `sql` storage type, the path points to the SQLite database file.
  - `format`: Defines keys for prompts and responses in the dataset.
    - `prompt_type`: Specifies the type of prompts in the dataset. We support `plaintext`, `messages` for now.
      - `plaintext`: The prompt is in string format.
      - `messages`: The prompt is organized as a message list.
    - `prompt_key`: Specifies which column in the dataset contains the user prompt data. Only for `plaintext`.
    - `response_key`: Specifies which column in the dataset contains the response data. Only for `plaintext`.
    - `system_prompt_key`: Specifies which column in the dataset contains the system prompt data. Only for `plaintext`.
    - `system_prompt`: Specifies the system prompt in string format. It has lower priority than `system_prompt_key`. Only for `plaintext`.
    - `messages_key`: Specifies which column in the dataset contains the messages data. Only for `messages`.
    - `tools_key`: Specifies which column in the dataset contains the tools data. Support both `plaintext` and `messages`, but the tool data should be organized as a list of dict.
    - `chosen_key`: Specifies which column in the dataset contains the DPO chosen data. Support both `plaintext` and `messages`, and the data type should be consistent with the prompt type.
    - `rejected_key`: Similar to `chosen_key`, but it specifies which column in the dataset contains the DPO rejected data.
    - `enable_concatenated_multi_turn`: Enable concatenated multi-turn SFT data preprocess. Only for `messages` and only take effect with SFT algorithm.
    - `chat_template`: Specifies the chat template in string format. If not provided, use `model.custom_chat_template`.
  - `max_read_timeout`: The maximum waiting time (in seconds) to read new experience data. If exceeded, an incomplete batch will be returned directly. Only take effect when `storage_type` is `queue`. Default is 1800 seconds (30 minutes).
  - `use_priority_queue`: Only take effect when `storage_type` is `queue`. If set to `True`, the queue will be a priority queue, which allows for prioritizing certain experiences over others. Default is `False`.
  - `reuse_cooldown_time`: Only take effect when `storage_type` is `queue` and `use_priority_queue` is `True`. If set, it specifies the cooldown time (in seconds) for reusing experiences. If not specified, the default value is `None`, meaning experiences can not be reused.
- `auxiliary_buffers`: Optional buffers used for trainer. It is a dictionary where each key is the buffer name and the value is the buffer configuration. Each buffer configuration is similar to the `experience_buffer`.

---

## Explorer Configuration

Controls the rollout models and workflow execution.

```yaml
explorer:
  name: explorer
  runner_per_model: 8
  max_timeout: 900
  max_retry_times: 2
  env_vars: {}
  rollout_model:
    engine_type: vllm
    engine_num: 1
    tensor_parallel_size: 1
    enable_history: False
  auxiliary_models:
  - model_path: Qwen/Qwen2.5-7B-Instruct
    tensor_parallel_size: 1
  eval_interval: 100
  eval_on_startup: True
```

- `name`: Name of the explorer. This name will be used as the Ray actor's name, so it must be unique.
- `runner_per_model`: Number of parallel workflow runners per each rollout model.
- `max_timeout`: Maximum time (in seconds) for a workflow to complete.
- `max_retry_times`: Maximum number of retries for a workflow.
- `env_vars`: Environment variables to be set for every workflow runners.
- `rollout_model.engine_type`: Type of inference engine. For now, only `vllm_async` and `vllm` is supported, they have the same meaning and both use the asynchronous engine. In subsequent versions, only `vllm` may be retained for simplicity.
- `rollout_model.engine_num`: Number of inference engines.
- `rollout_model.tensor_parallel_size`: Degree of tensor parallelism.
- `rollout_model.enable_history`: Whether to enable model call history recording. If set to `True`, the model wrapper automatically records the return experiences of model calls. Please periodically extract the history via `extract_experience_from_history` to avoid out-of-memory issues. Default is `False`.
- `auxiliary_models`: Additional models used for custom workflows.
- `eval_interval`: Interval (in steps) for evaluating the model.
- `eval_on_startup`: Whether to evaluate the model on startup. More precisely, at step 0 with the original model, so it will not be triggered when restarting.
- `runner_num`: (*Deprecated*) Number of parallel workflow runners.

---

## Synchronizer Configuration

Controls how model weights are synchronized between trainer and explorer.

```yaml
synchronizer:
  sync_method: 'nccl'
  sync_interval: 10
  sync_offset: 0
  sync_timeout: 1200
```

- `sync_method`: Method of synchronization. Options:
  - `nccl`: Uses NCCL for fast synchronization. Supported for `both` mode.
  - `checkpoint`: Loads latest model from disk. Supported for `train`, `explore`, or `bench` mode.
- `sync_interval`: Interval (in steps) of model weight synchronization between trainer and explorer.
- `sync_offset`: Offset (in steps) of model weight synchronization between trainer and explorer. The explorer can run `sync_offset` steps before the trainer starts training.
- `sync_timeout`: Timeout duration for synchronization.

---

## Trainer Configuration

Specifies the backend and behavior of the trainer.

```yaml
trainer:
  name: trainer
  trainer_type: 'verl'
  save_interval: 100
  trainer_config_path: ''
  trainer_config: null
```

- `name`: Name of the trainer. This name will be used as the Ray actor's name, so it must be unique.
- `trainer_type`: Trainer backend implementation. Currently only supports `verl`.
- `save_interval`: Frequency (in steps) at which to save model checkpoints.
- `trainer_config_path`: The path to the trainer configuration file.
- `trainer_config`: The trainer configuration provided inline. Only one of `trainer_config_path` and `trainer_config` should be specified.

---

## Service Configuration

Configures services used by Trinity-RFT. Only support Data Juicer service for now.

```yaml
service:
  data_juicer:
    server_url: 'http://127.0.0.1:5005'
    auto_start: true
    port: 5005
```

- `server_url`: The url of data juicer server.
- `auto_start`: Whether to automatically start the data juicer service.
- `port`: The port for Data Juicer service when `auto_start` is true.

---

## DataProcessor Configuration

Configures the task / experience pipeline, please refer to {ref}`Data Processing <Data Processing>` section for details.

```yaml
data_processor:
  task_pipeline:
  # task pipeline related
  task_pipeline:
    num_process: 32
    operators:
      - name: "llm_difficulty_score_filter"
        args:
          api_or_hf_model: "qwen2.5-7b-instruct"
          min_score: 0.0
          input_keys: ["question", "answer"]
          field_names: ["Question", "Answer"]
    inputs:  # the output will be set to the explorer input automatically
      - ${oc.env:TRINITY_TASKSET_PATH}
    target_fields: ["question", "answer"]
  experience_pipeline:
    operators:
      - name: data_juicer
        args:
          config_path: 'examples/grpo_gsm8k_experience_pipeline/dj_scoring_exp.yaml'
      - name: reward_shaping_mapper
        args:
          reward_shaping_configs:
            - stats_key: 'llm_quality_score'
              op_type: ADD
              weight: 1.0
```

--

## Log Configuration

Ray actor logging configuration.

```yaml
log:
  level: INFO
  group_by_node: False
```

- `level`: The logging level (supports `DEBUG`, `INFO`, `WARNING`, `ERROR`).
- `group_by_node`: Whether to group logs by node IP. If set to `True`, an actor's logs will be save to `<checkpoint_root_dir>/<project>/<name>/log/<node_ip>/<actor_name>.log`, otherwise it will be saved to `<checkpoint_root_dir>/<project>/<name>/log/<actor_name>.log`.

---

## veRL Trainer Configuration (Advanced)

For advanced users working with the `verl` trainer backend. This includes fine-grained settings for actor/critic models, optimizer parameters, and training loops.

> For full parameter meanings, refer to the [veRL documentation](https://verl.readthedocs.io/en/latest/examples/config.html).


```yaml
actor_rollout_ref:
  hybrid_engine: True
  model:
    external_lib: null
    override_config: { }
    enable_gradient_checkpointing: True
    use_remove_padding: True
    use_fused_kernels: False
    fused_kernel_options:
      impl_backend: None
  actor:
    strategy: fsdp  # This is for backward-compatibility
    # ppo_micro_batch_size: 8 # will be deprecated, use ppo_micro_batch_size_per_gpu
    ppo_micro_batch_size_per_gpu: 4
    use_dynamic_bsz: True
    ppo_max_token_len_per_gpu: 16384 # n * ${data.max_model_len}
    grad_clip: 1.0
    ppo_epochs: 1
    shuffle: False
    ulysses_sequence_parallel_size: 1 # sp size
    entropy_from_logits_with_chunking: false
    entropy_checkpointing: false
    checkpoint:
      load_contents: ['model', 'optimizer', 'extra']
      save_contents: ['model', 'optimizer', 'extra']
    optim:
      lr: 1e-6
      lr_warmup_steps_ratio: 0.  # the total steps will be injected during runtime
      # min_lr_ratio: null   # only useful for warmup with cosine
      warmup_style: constant  # select from constant/cosine
      total_training_steps: -1  # must be override by program
    fsdp_config:
      wrap_policy:
        # transformer_layer_cls_to_wrap: None
        min_num_params: 0
      param_offload: False
      optimizer_offload: False
      fsdp_size: -1
      forward_prefetch: False
  ref:
    fsdp_config:
      param_offload: False
      wrap_policy:
        # transformer_layer_cls_to_wrap: None
        min_num_params: 0
      fsdp_size: -1
      forward_prefetch: False
    # log_prob_micro_batch_size: 4 # will be deprecated, use log_prob_micro_batch_size_per_gpu
    log_prob_micro_batch_size_per_gpu: 4
    log_prob_use_dynamic_bsz: ${actor_rollout_ref.actor.use_dynamic_bsz}
    log_prob_max_token_len_per_gpu: ${actor_rollout_ref.actor.ppo_max_token_len_per_gpu}
    ulysses_sequence_parallel_size: ${actor_rollout_ref.actor.ulysses_sequence_parallel_size} # sp size
    entropy_from_logits_with_chunking: ${actor_rollout_ref.actor.entropy_from_logits_with_chunking}
    entropy_checkpointing: ${actor_rollout_ref.actor.entropy_checkpointing}

critic:
  strategy: fsdp
  optim:
    lr: 1e-5
    lr_warmup_steps_ratio: 0.  # the total steps will be injected during runtime
    # min_lr_ratio: null   # only useful for warmup with cosine
    warmup_style: constant  # select from constant/cosine
    total_training_steps: -1  # must be override by program
  model:
    override_config: { }
    external_lib: ${actor_rollout_ref.model.external_lib}
    enable_gradient_checkpointing: True
    use_remove_padding: False
    fsdp_config:
      param_offload: False
      optimizer_offload: False
      wrap_policy:
        # transformer_layer_cls_to_wrap: None
        min_num_params: 0
      fsdp_size: -1
      forward_prefetch: False
  ppo_micro_batch_size_per_gpu: 8
  forward_micro_batch_size_per_gpu: ${critic.ppo_micro_batch_size_per_gpu}
  use_dynamic_bsz: ${actor_rollout_ref.actor.use_dynamic_bsz}
  ppo_max_token_len_per_gpu: 32768 # (${actor_rollout_ref.actor.ppo_max_token_len_per_gpu}) * 2
  forward_max_token_len_per_gpu: ${critic.ppo_max_token_len_per_gpu}
  ulysses_sequence_parallel_size: 1 # sp size
  ppo_epochs: ${actor_rollout_ref.actor.ppo_epochs}
  shuffle: ${actor_rollout_ref.actor.shuffle}
  grad_clip: 1.0
  cliprange_value: 0.5

trainer:
  balance_batch: True
  # total_training_steps: null
  # auto: find the last ckpt to resume. If can't find, start from scratch
  resume_mode: auto # or auto or resume_path if
  resume_from_path: ""
  critic_warmup: 0
  default_hdfs_dir: null
  remove_previous_ckpt_in_save: False
  del_local_ckpt_after_load: False
  val_before_train: False
  max_actor_ckpt_to_keep: 5
  max_critic_ckpt_to_keep: 5
```


- `actor_rollout_ref.model.enable_gradient_checkpointing`: Whether to enable gradient checkpointing, which will reduce GPU memory usage.
- `actor_rollout_ref.model.use_remove_padding`: Whether to remove pad tokens, which will reduce training time.
- `actor_rollout_ref.model.use_fused_kernels`: Whether to use custom fused kernels (e.g., FlashAttention, fused MLP).
- `actor_rollout_ref.model.fused_kernel_options.impl_backend`: Implementation backend for fused kernels. If use_fused_kernels is true, this will be used. Options: "triton" or "torch".
- `actor_rollout_ref.actor.use_dynamic_bsz`: Whether to reorganize the batch data, specifically to splice the shorter data to reduce the batch size in the actual training process.
- `actor_rollout_ref.actor.ppo_micro_batch_size_per_gpu`: Batch size for one GPU in one forward pass.
- `actor_rollout_ref.actor.ulysses_sequence_parallel_size`: Ulysses sequence parallel size.
- `actor_rollout_ref.actor.entropy_from_logits_with_chunking`: Calculate entropy with chunking to reduce memory peak.
- `actor_rollout_ref.actor.entropy_checkpointing`: Recompute entropy.
- `actor_rollout_ref.actor.checkpoint`: Contents to be loaded and saved. With 'hf_model' you can save whole model as hf format; now only use sharded model checkpoint to save space.
- `actor_rollout_ref.actor.optim.lr`: Learning rate for actor model.
- `actor_rollout_ref.actor.optim.lr_warmup_steps_ratio`: Ratio of warmup steps for learning rate.
- `actor_rollout_ref.actor.optim.warmup_style`: Warmup style for learning rate.
- `actor_rollout_ref.actor.optim.total_training_steps`: Total training steps for actor model.
- `actor_rollout_ref.ref.log_prob_micro_batch_size_per_gpu`: Batch size for one GPU in one reference model forward pass.

- `critic.model.enable_gradient_checkpointing`: Whether to enable gradient checkpointing, which will reduce GPU memory usage.
- `critic.model.use_remove_padding`: Whether to remove pad tokens, which will reduce training time.
- `critic.optim.lr`: Learning rate for critic model.
- `critic.optim.lr_warmup_steps_ratio`: Ratio of warmup steps for learning rate.
- `critic.optim.warmup_style`: Warmup style for learning rate.
- `critic.optim.total_training_steps`: Total training steps for critic model.
- `critic.ppo_micro_batch_size_per_gpu`: Batch size for one GPU in one critic model forward pass.
- `critic.ulysses_sequence_parallel_size`: Ulysses sequence parallel size.
- `critic.grad_clip`: Gradient clip for critic model training.
- `critic.cliprange_value`: Used for compute value loss.

- `trainer.balance_batch`: Whether to balance batch size between GPUs during training.
- `trainer.resume_mode`: Resume mode for training. Support `disable`, `auto` and `resume_path`.
- `trainer.resume_from_path`: Path to resume from.
- `trainer.critic_warmup`: The number of steps to train the critic model before actual policy learning.
- `trainer.default_hdfs_dir`: Default HDFS directory for saving checkpoints.
- `trainer.remove_previous_ckpt_in_save`: Whether to remove previous checkpoints in save.
- `trainer.del_local_ckpt_after_load`: Whether to delete local checkpoints after loading.
- `trainer.max_actor_ckpt_to_keep`: Maximum number of actor checkpoints to keep.
- `trainer.max_critic_ckpt_to_keep`: Maximum number of critic checkpoints to keep.<|MERGE_RESOLUTION|>--- conflicted
+++ resolved
@@ -281,28 +281,16 @@
       path: sqlite:///countdown_buffer.db
       max_read_timeout: 1800
 
-<<<<<<< HEAD
     auxiliary_buffers:
       sft_dataset:
         name: sft_dataset
         storage_type:
-        path: /PATH/TO/DATA
+        path: ${oc.env:TRINITY_SFT_DATASET_PATH}
         format:
           prompt_key: 'question'
           response_key: 'answer'
       other_buffer:
         ...
-=======
-    sft_warmup_dataset:
-      name: warmup_data
-      storage_type: file
-      path: ${oc.env:TRINITY_SFT_DATASET_PATH}
-      format:
-        prompt_key: 'question'
-        response_key: 'answer'
-
-    sft_warmup_steps: 0
->>>>>>> 3b00dc9a
 ```
 
 - `experience_buffer`: It is the input of Trainer and also the output of Explorer. This field is required even in explore mode.
