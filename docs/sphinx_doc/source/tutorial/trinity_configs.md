--- conflicted
+++ resolved
@@ -396,11 +396,7 @@
   name: trainer
   trainer_type: 'verl'
   save_interval: 100
-<<<<<<< HEAD
-=======
   total_steps: 1000
-  trainer_config_path: ''
->>>>>>> 919a5a24
   trainer_config: null
   trainer_config_path: ''
 ```
@@ -408,14 +404,9 @@
 - `name`: Name of the trainer. This name will be used as the Ray actor's name, so it must be unique.
 - `trainer_type`: Trainer backend implementation. Currently only supports `verl`.
 - `save_interval`: Frequency (in steps) at which to save model checkpoints.
-<<<<<<< HEAD
+- `total_steps`: Total number of training steps.
 - `trainer_config`: The trainer configuration provided inline.
 - `trainer_config_path`: The path to the trainer configuration file. Only one of `trainer_config_path` and `trainer_config` should be specified.
-=======
-- `total_steps`: Total number of training steps.
-- `trainer_config_path`: The path to the trainer configuration file.
-- `trainer_config`: The trainer configuration provided inline. Only one of `trainer_config_path` and `trainer_config` should be specified.
->>>>>>> 919a5a24
 
 ---
 
@@ -443,8 +434,6 @@
 
 ```yaml
 data_processor:
-  task_pipeline:
-  # task pipeline related
   task_pipeline:
     num_process: 32
     operators:
